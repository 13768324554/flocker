# Copyright Hybrid Logic Ltd.  See LICENSE file for details.
#
# Generate a Flocker package that can be deployed onto cluster nodes.
#

<<<<<<< HEAD
from setuptools import setup
import os
=======
from setuptools import setup, find_packages
>>>>>>> 9b7c4649

import versioneer
versioneer.vcs = "git"
versioneer.versionfile_source = "flocker/_version.py"
versioneer.versionfile_build = "flocker/_version.py"
versioneer.tag_prefix = ""
versioneer.parentdir_prefix = "flocker-"


# Hard linking doesn't work inside Vagrant shared folders. This means that
# you can't use tox in a directory that is being shared with Vagrant,
# since tox relies on `python setup.py sdist` which uses hard links. As a
# workaround, disable hard-linking if it looks like we're a vagrant user.
# See
# https://stackoverflow.com/questions/7719380/python-setup-py-sdist-error-operation-not-permitted
# for more details.
if os.environ.get('USER','') == 'vagrant':
    del os.link


setup(
    # This is the human-targetted name of the software being packaged.
    name="Flocker",
    # This is a string giving the version of the software being packaged.  For
    # simplicity it should be something boring like X.Y.Z.
    version=versioneer.get_version(),
    # This identifies the creators of this software.  This is left symbolic for
    # ease of maintenance.
    author="HybridCluster Team",
    # This is contact information for the authors.
    author_email="support@hybridcluster.com",
    # Here is a website where more information about the software is available.
    url="http://hybridcluster.com/",

<<<<<<< HEAD
    # This defines *Python* packages (in other words, things that can be
    # imported) which are part of the package.  Most of what they contain will
    # be included in the package automatically by virtue of the packages being
    # mentioned here.  These aren't recursive so each sub-package must also be
    # explicitly included.
    packages=[
        "flocker",
        "flocker.node", "flocker.node.test", "flocker.node.functional",
        "flocker.volume", "flocker.volume.test", "flocker.volume.functional",
        "flocker.volume.filesystems",
        ],
=======
    # This setuptools helper will find everything that looks like a *Python*
    # package (in other words, things that can be imported) which are part of
    # the Flocker package.
    packages=find_packages(),
>>>>>>> 9b7c4649

    entry_points = {
        # Command-line programs we want setuptools to install:
        'console_scripts': [
            'flocker-volume = flocker.volume.script:main',
        ],
    },

    install_requires=[
        "eliot == 0.4.0",
        "zope.interface == 4.0.5",
        # Pinning this isn't great in general, but we're only using UTC so meh:
        "pytz == 2014.2",
        "characteristic == 0.1.0",
        "Twisted == 13.2.0",

        "treq == 0.2.1",

        "netifaces == 0.8",
        "ipaddr == 2.1.10",
        ],

    extras_require={
        # This extra allows you to build the documentation for Flocker.
        "doc": ["Sphinx==1.2", "sphinx-rtd-theme==0.1.6"],
        # This extra is for developers who need to work on Flocker itself.
        "dev": [
            # pyflakes is pretty critical to have around to help point out
            # obvious mistakes.
            "pyflakes==0.8.1",

            # Run the test suite:
            "tox==1.7.1",

            # versioneer is necessary in order to update (but *not* merely to
            # use) the automatic versioning tools.
            "versioneer==0.10",
            ]
        },

    # Let versioneer hook into the various distutils commands so it can rewrite
    # certain data at appropriate times.
    cmdclass=versioneer.get_cmdclass(),
    )<|MERGE_RESOLUTION|>--- conflicted
+++ resolved
@@ -3,12 +3,8 @@
 # Generate a Flocker package that can be deployed onto cluster nodes.
 #
 
-<<<<<<< HEAD
-from setuptools import setup
 import os
-=======
 from setuptools import setup, find_packages
->>>>>>> 9b7c4649
 
 import versioneer
 versioneer.vcs = "git"
@@ -43,24 +39,10 @@
     # Here is a website where more information about the software is available.
     url="http://hybridcluster.com/",
 
-<<<<<<< HEAD
-    # This defines *Python* packages (in other words, things that can be
-    # imported) which are part of the package.  Most of what they contain will
-    # be included in the package automatically by virtue of the packages being
-    # mentioned here.  These aren't recursive so each sub-package must also be
-    # explicitly included.
-    packages=[
-        "flocker",
-        "flocker.node", "flocker.node.test", "flocker.node.functional",
-        "flocker.volume", "flocker.volume.test", "flocker.volume.functional",
-        "flocker.volume.filesystems",
-        ],
-=======
     # This setuptools helper will find everything that looks like a *Python*
     # package (in other words, things that can be imported) which are part of
     # the Flocker package.
     packages=find_packages(),
->>>>>>> 9b7c4649
 
     entry_points = {
         # Command-line programs we want setuptools to install:
