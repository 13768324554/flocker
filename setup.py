--- conflicted
+++ resolved
@@ -192,13 +192,8 @@
             "virtualenv",
             "PyCrypto",
             "pyasn1",
-<<<<<<< HEAD
             "tl.eggdeps==0.4",
-            "boto==2.30.0",
-=======
-            "tl.eggdeps",
             "boto==2.38.0",
->>>>>>> c8d67425
             # Packages are downloaded from Buildbot
             "requests==2.4.3",
             "requests-file==1.0",
