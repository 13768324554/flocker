--- conflicted
+++ resolved
@@ -1,15 +1,5 @@
-<<<<<<< HEAD
-mimic==2.1.0
-=======
 --find-links git+https://github.com/ClusterHQ/mimic@2.1.0+chq2#egg=mimic-2.1.0+chq2
 mimic==2.1.0+chq2
-# The test suite uses network namespaces
-# nomenclature can only be installed on Linux
-# The "linux2" marker value is specific to Python2
-# We can't use the "in" marker comparison because it isn't recognised by
-# setuptools, only by pkg_resources.
-nomenclature==0.1.1
->>>>>>> 726abc31
 # Required by flocker.acceptance.integration.test_postgres
 pg8000==1.10.6
 pycrypto==2.6.1
