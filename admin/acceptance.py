# Copyright Hybrid Logic Ltd.  See LICENSE file for details.
"""
Run the acceptance tests.
"""

import sys
import os
import yaml
from pipes import quote as shell_quote
from tempfile import mkdtemp

from zope.interface import Interface, implementer
from characteristic import attributes
<<<<<<< HEAD
from eliot import add_destination
from pyrsistent import pvector

=======
from eliot import add_destination, writeFailure
>>>>>>> ac420bf4
from twisted.internet.error import ProcessTerminated
from twisted.python.usage import Options, UsageError
from twisted.python.filepath import FilePath
from twisted.internet.defer import inlineCallbacks, returnValue

from admin.vagrant import vagrant_version
from flocker.common.version import make_rpm_version
from flocker.provision import PackageSource, Variants, CLOUD_PROVIDERS
import flocker
from flocker.provision._ssh import (
    run_remotely)
from flocker.provision._install import (
    task_pull_docker_images,
    configure_cluster,
    configure_zfs,
)
from flocker.provision._libcloud import INode
from flocker.provision._ca import Certificates
from effect import parallel
from effect.twisted import perform
from flocker.provision._ssh._conch import make_dispatcher
from flocker.provision._common import Cluster
from flocker.acceptance.testtools import DatasetBackend

from .runner import run


def extend_environ(**kwargs):
    """
    Return a copy of ``os.environ`` with some additional environment variables
        added.

    :param **kwargs: The enviroment variables to add.
    :return dict: The new environment.
    """
    env = os.environ.copy()
    env.update(kwargs)
    return env


def remove_known_host(reactor, hostname):
    """
    Remove all keys belonging to hostname from a known_hosts file.

    :param reactor: Reactor to use.
    :param bytes hostname: Remove all keys belonging to this hostname from
        known_hosts.
    """
    return run(reactor, ['ssh-keygen', '-R', hostname])


def get_trial_environment(cluster):
    return {
        'FLOCKER_ACCEPTANCE_CONTROL_NODE': cluster.control_node.address,
        'FLOCKER_ACCEPTANCE_AGENT_NODES':
            ':'.join(node.address for node in cluster.agent_nodes),
        'FLOCKER_ACCEPTANCE_VOLUME_BACKEND': cluster.dataset_backend.name,
        'FLOCKER_ACCEPTANCE_API_CERTIFICATES_PATH': cluster.certificates_path.path,
    }


def run_tests(reactor, cluster, trial_args):
    """
    Run the acceptance tests.

    :param Cluster cluster: The cluster to run acceptance tests against.
    :param list trial_args: Arguments to pass to trial. If not
        provided, defaults to ``['flocker.acceptance']``.

    :return int: The exit-code of trial.
    """
    if not trial_args:
        trial_args = ['--rterrors', 'flocker.acceptance']

    def check_result(f):
        f.trap(ProcessTerminated)
        if f.value.exitCode is not None:
            return f.value.exitCode
        else:
            return f

    return run(
        reactor,
        ['trial'] + list(trial_args),
        env=extend_environ(
            **get_trial_environment(cluster)
        )).addCallbacks(
            callback=lambda _: 0,
            errback=check_result,
            )


class IClusterRunner(Interface):
    """
    Interface for starting and stopping a cluster for acceptance testing.
    """

    def start_cluster(reactor):
        """
        Start cluster for running acceptance tests.

        :param reactor: Reactor to use.
        :return Deferred: Deferred which fires with a cluster to run
            tests against.
        """

    def stop_cluster(reactor):
        """
        Stop the cluster started by `start_cluster`.

        :param reactor: Reactor to use.
        :return Deferred: Deferred which fires when the cluster has been
            stopped.
        """


RUNNER_ATTRIBUTES = [
    'distribution', 'top_level', 'config', 'package_source', 'variants'
]


@implementer(INode)
@attributes(['address', 'distribution'], apply_immutable=True)
class VagrantNode(object):
    """
    Node run using VagrantRunner
    """


@implementer(IClusterRunner)
@attributes(RUNNER_ATTRIBUTES, apply_immutable=True)
class VagrantRunner(object):
    """
    Start and stop vagrant cluster for acceptance testing.

    :cvar list NODE_ADDRESSES: List of address of vagrant nodes created.
    """
    # TODO: This should acquire the vagrant image automatically,
    # rather than assuming it is available.
    # https://clusterhq.atlassian.net/browse/FLOC-1163

    NODE_ADDRESSES = ["172.16.255.240", "172.16.255.241"]

    def __init__(self):
        self.vagrant_path = self.top_level.descendant([
            'admin', 'vagrant-acceptance-targets', self.distribution,
        ])
        if not self.vagrant_path.exists():
            raise UsageError("Distribution not found: %s."
                             % (self.distribution,))

        if self.variants:
            raise UsageError("Variants unsupported on vagrant.")

    @inlineCallbacks
    def start_cluster(self, reactor):
        # Destroy the box to begin, so that we are guaranteed
        # a clean build.
        yield run(
            reactor,
            ['vagrant', 'destroy', '-f'],
            path=self.vagrant_path.path)

        if self.package_source.version:
            env = extend_environ(
                FLOCKER_BOX_VERSION=vagrant_version(
                    self.package_source.version))
        else:
            env = os.environ
        # Boot the VMs
        yield run(
            reactor,
            ['vagrant', 'up'],
            path=self.vagrant_path.path,
            env=env)

        for node in self.NODE_ADDRESSES:
            yield remove_known_host(reactor, node)

        certificates_path = FilePath(mkdtemp())
        print("Generating certificates in: {}".format(certificates_path.path))
        certificates = Certificates.generate(
            certificates_path,
            self.NODE_ADDRESSES[0],
            len(self.NODE_ADDRESSES))

        nodes = pvector(
            VagrantNode(address=address, distribution=self.distribution)
            for address in self.NODE_ADDRESSES
        )
        cluster = Cluster(
            control_node=nodes[0],
            agent_nodes=nodes,
            dataset_backend=DatasetBackend.zfs,
            certificates_path=certificates_path,
            certificates=certificates)

        yield perform(make_dispatcher(reactor), configure_cluster(cluster))

        returnValue(cluster)

    def stop_cluster(self, reactor):
        return run(
            reactor,
            ['vagrant', 'destroy', '-f'],
            path=self.vagrant_path.path)


@attributes(RUNNER_ATTRIBUTES + [
    'provisioner',
    'dataset_backend',
], apply_immutable=True)
class LibcloudRunner(object):
    """
    Start and stop cloud cluster for acceptance testing.

    :ivar LibcloudProvioner provisioner: The provisioner to use to create the
        nodes.
    :ivar DatasetBackend dataset_backend: The volume backend the nodes are
        configured with.
    """

    def __init__(self):
        self.nodes = []

        self.metadata = self.config.get('metadata', {})
        try:
            creator = self.metadata['creator']
        except KeyError:
            raise UsageError("Must specify creator metadata.")

        if not creator.isalnum():
            raise UsageError(
                "Creator must be alphanumeric. Found {!r}".format(creator)
            )
        self.creator = creator

    @inlineCallbacks
    def start_cluster(self, reactor):
        """
        Provision cloud cluster for acceptance tests.

        :return Cluster: The cluster to connect to for acceptance tests.
        """
        metadata = {
            'purpose': 'acceptance-testing',
            'distribution': self.distribution,
        }
        metadata.update(self.metadata)

        for index in range(2):
            name = "acceptance-test-%s-%d" % (self.creator, index)
            try:
                print "Creating node %d: %s" % (index, name)
                node = self.provisioner.create_node(
                    name=name,
                    distribution=self.distribution,
                    metadata=metadata,
                )
            except:
                print "Error creating node %d: %s" % (index, name)
                print "It may have leaked into the cloud."
                raise

            yield remove_known_host(reactor, node.address)
            self.nodes.append(node)
            del node

        commands = parallel([
            node.provision(package_source=self.package_source,
                           variants=self.variants)
            for node in self.nodes
        ])
        if self.dataset_backend == DatasetBackend.zfs:
            zfs_commands = parallel([
                configure_zfs(node, variants=self.variants)
                for node in self.nodes
            ])
            commands = commands.on(success=lambda _: zfs_commands)

        certificates_path = FilePath(mkdtemp())
        print("Generating certificates in: {}".format(certificates_path.path))
        certificates = Certificates.generate(
            certificates_path,
            self.nodes[0].address,
            len(self.nodes))

        cluster = Cluster(
            control_node=self.nodes[0],
            agent_nodes=pvector(self.nodes),
            dataset_backend=DatasetBackend.zfs,
            certificates_path=certificates_path,
            certificates=certificates)

        commands = commands.on(success=lambda _: configure_cluster(cluster))

        yield perform(make_dispatcher(reactor), commands)

        returnValue(cluster)

    def stop_cluster(self, reactor):
        """
        Deprovision the cluster provisioned by ``start_cluster``.
        """
        for node in self.nodes:
            try:
                print "Destroying %s" % (node.name,)
                node.destroy()
            except Exception as e:
                print "Failed to destroy %s: %s" % (node.name, e)


DISTRIBUTIONS = ('centos-7', 'fedora-20', 'ubuntu-14.04')
PROVIDERS = tuple(sorted(['vagrant'] + CLOUD_PROVIDERS.keys()))


class RunOptions(Options):
    description = "Run the acceptance tests."

    optParameters = [
        ['distribution', None, None,
         'The target distribution. '
         'One of {}.'.format(', '.join(DISTRIBUTIONS))],
        ['provider', None, 'vagrant',
         'The target provider to test against. '
         'One of {}.'.format(', '.join(PROVIDERS))],
        ['dataset-backend', None, 'zfs',
         'The dataset backend to test against. '
         'One of {}'.format(', '.join(backend.name for backend
                                      in DatasetBackend.iterconstants()))],
        ['config-file', None, None,
         'Configuration for providers.'],
        ['branch', None, None, 'Branch to grab packages from'],
        ['flocker-version', None, flocker.__version__,
         'Version of flocker to install'],
        ['flocker-version', None, flocker.__version__,
         'Version of flocker to install'],
        ['build-server', None, 'http://build.clusterhq.com/',
         'Base URL of build server for package downloads'],
    ]

    optFlags = [
        ["keep", "k", "Keep VMs around, if the tests fail."],
        ["no-pull", None,
         "Do not pull any Docker images when provisioning nodes."],
    ]

    synopsis = ('Usage: run-acceptance-tests --distribution <distribution> '
                '[--provider <provider>] [<test-cases>]')

    def __init__(self, top_level):
        """
        :param FilePath top_level: The top-level of the flocker repository.
        """
        Options.__init__(self)
        self.top_level = top_level
        self['variants'] = []

    def opt_variant(self, arg):
        """
        Specify a variant of the provisioning to run.

        Supported variants: distro-testing, docker-head, zfs-testing.
        """
        self['variants'].append(Variants.lookupByValue(arg))

    def parseArgs(self, *trial_args):
        self['trial-args'] = trial_args

    def postOptions(self):
        if self['distribution'] is None:
            raise UsageError("Distribution required.")

        try:
            self.dataset_backend = DatasetBackend.lookupByName(
                self['dataset-backend'])
        except ValueError:
            raise UsageError("Unknown dataset backend: %s"
                             % (self['dataset-backend']))

        if self['config-file'] is not None:
            config_file = FilePath(self['config-file'])
            self['config'] = yaml.safe_load(config_file.getContent())
        else:
            self['config'] = {}

        if self['flocker-version']:
            rpm_version = make_rpm_version(self['flocker-version'])
            os_version = "%s-%s" % (rpm_version.version, rpm_version.release)
            if os_version.endswith('.dirty'):
                os_version = os_version[:-len('.dirty')]
        else:
            os_version = None

        package_source = PackageSource(
            version=self['flocker-version'],
            os_version=os_version,
            branch=self['branch'],
            build_server=self['build-server'],
        )

        if self['provider'] not in PROVIDERS:
            raise UsageError(
                "Provider %r not supported. Available providers: %s"
                % (self['provider'], ', '.join(PROVIDERS)))

        if self['provider'] in CLOUD_PROVIDERS:
            # Configuration must include credentials etc for cloud providers.
            try:
                provider_config = self['config'][self['provider']]
            except KeyError:
                raise UsageError(
                    "Configuration file must include a "
                    "{!r} config stanza.".format(self['provider'])
                )

            provisioner = CLOUD_PROVIDERS[self['provider']](**provider_config)

            self.runner = LibcloudRunner(
                config=self['config'],
                top_level=self.top_level,
                distribution=self['distribution'],
                package_source=package_source,
                provisioner=provisioner,
                dataset_backend=self.dataset_backend,
                variants=self['variants'],
            )
        else:
            self.runner = VagrantRunner(
                config=self['config'],
                top_level=self.top_level,
                distribution=self['distribution'],
                package_source=package_source,
                variants=self['variants'],
            )


MESSAGE_FORMATS = {
    "flocker.provision.ssh:run":
        "[%(username)s@%(address)s]: Running %(command)s\n",
    "flocker.provision.ssh:run:output":
        "[%(username)s@%(address)s]: %(line)s\n",
    "admin.runner:run:output":
        "%(line)s\n",
}
ACTION_START_FORMATS = {
    "admin.runner:run":
        "Running %(command)s\n",
}


def eliot_output(message):
    """
    Write pretty versions of eliot log messages to stdout.
    """
    message_type = message.get('message_type')
    action_type = message.get('action_type')
    action_status = message.get('action_status')

    format = ''
    if message_type is not None:
        format = MESSAGE_FORMATS.get(message_type, '')
    elif action_type is not None:
        if action_status == 'started':
            format = ACTION_START_FORMATS.get('action_type', '')
        # We don't consider other status, since we
        # have no meaningful messages to write.
    sys.stdout.write(format % message)
    sys.stdout.flush()


def capture_journal(reactor, host, output_file):
    """
    SSH into given machine and capture relevant logs, writing them to
    output file.

    :param reactor: The reactor.
    :param bytes host: Machine to SSH into.
    :param file output_file: File to write to.
    """
    ran = run(reactor, [
        b"ssh",
        b"-C",  # compress traffic
        b"-q",  # suppress warnings
        b"-l", 'root',
        # We're ok with unknown hosts.
        b"-o", b"StrictHostKeyChecking=no",
        # The tests hang if ControlMaster is set, since OpenSSH won't
        # ever close the connection to the test server.
        b"-o", b"ControlMaster=no",
        # Some systems (notably Ubuntu) enable GSSAPI authentication which
        # involves a slow DNS operation before failing and moving on to a
        # working mechanism.  The expectation is that key-based auth will
        # be in use so just jump straight to that.
        b"-o", b"PreferredAuthentications=publickey",
        host,
        ' '.join(map(shell_quote, [
            b'journalctl',
            b'--lines', b'0',
            b'--follow',
            # Only bother with units we care about:
            b'-u', b'docker',
            b'-u', b'flocker-control',
            b'-u', b'flocker-dataset-agent',
            b'-u', b'flocker-container-agent',
        ])),
    ], handle_line=lambda line: output_file.write(line + b'\n'))
    ran.addErrback(writeFailure)


@inlineCallbacks
def main(reactor, args, base_path, top_level):
    """
    :param reactor: Reactor to use.
    :param list args: The arguments passed to the script.
    :param FilePath base_path: The executable being run.
    :param FilePath top_level: The top-level of the flocker repository.
    """
    options = RunOptions(top_level=top_level)

    add_destination(eliot_output)
    try:
        options.parseOptions(args)
    except UsageError as e:
        sys.stderr.write("%s: %s\n" % (base_path.basename(), e))
        raise SystemExit(1)

    runner = options.runner

    from flocker.common.script import eliot_logging_service
    log_file = open("%s.log" % base_path.basename(), "a")
    log_writer = eliot_logging_service(
        log_file=log_file,
        reactor=reactor,
        capture_stdout=False)
    log_writer.startService()
    reactor.addSystemEventTrigger(
        'before', 'shutdown', log_writer.stopService)

    try:
<<<<<<< HEAD
        cluster = yield runner.start_cluster(reactor)
=======
        nodes = yield runner.start_nodes(reactor)
        if options['distribution'] in ('fedora-20', 'centos-7'):
            remote_logs_file = open("remote_logs.log", "a")
            for node in nodes:
                capture_journal(reactor, node.address, remote_logs_file)

        ca_directory = FilePath(mkdtemp())
        print("Generating certificates in: {}".format(ca_directory.path))
        certificates = Certificates.generate(ca_directory, nodes[0].address,
                                             len(nodes))
>>>>>>> ac420bf4

        if not options["no-pull"]:
            yield perform(
                make_dispatcher(reactor),
                parallel([
                    run_remotely(
                        username='root',
                        address=node.address,
                        commands=task_pull_docker_images()
                    ) for node in cluster.agent_nodes
                ]),
            )

        yield perform(make_dispatcher(reactor), configure_cluster(cluster))

        result = yield run_tests(
            reactor=reactor,
            cluster=cluster,
            trial_args=options['trial-args'])
    except:
        result = 1
        raise
    finally:
        # Unless the tests failed, and the user asked to keep the nodes, we
        # delete them.
        if not (result != 0 and options['keep']):
            runner.stop_nodes(reactor)
        elif options['keep']:
            print "--keep specified, not destroying nodes."
            try:
                cluster
            except NameError:
                print ("Didn't finish creating the cluster.")
            else:
                print ("To run acceptance tests against these nodes, "
                       "set the following environment variables: ")

                environment_variables = get_trial_environment(cluster)

                for environment_variable in environment_variables:
                    print "export {name}={value};".format(
                        name=environment_variable,
                        value=environment_variables[environment_variable],
                    )

    raise SystemExit(result)<|MERGE_RESOLUTION|>--- conflicted
+++ resolved
@@ -11,13 +11,9 @@
 
 from zope.interface import Interface, implementer
 from characteristic import attributes
-<<<<<<< HEAD
-from eliot import add_destination
+from eliot import add_destination, writeFailure
 from pyrsistent import pvector
 
-=======
-from eliot import add_destination, writeFailure
->>>>>>> ac420bf4
 from twisted.internet.error import ProcessTerminated
 from twisted.python.usage import Options, UsageError
 from twisted.python.filepath import FilePath
@@ -75,7 +71,8 @@
         'FLOCKER_ACCEPTANCE_AGENT_NODES':
             ':'.join(node.address for node in cluster.agent_nodes),
         'FLOCKER_ACCEPTANCE_VOLUME_BACKEND': cluster.dataset_backend.name,
-        'FLOCKER_ACCEPTANCE_API_CERTIFICATES_PATH': cluster.certificates_path.path,
+        'FLOCKER_ACCEPTANCE_API_CERTIFICATES_PATH':
+            cluster.certificates_path.path,
     }
 
 
@@ -558,20 +555,12 @@
         'before', 'shutdown', log_writer.stopService)
 
     try:
-<<<<<<< HEAD
         cluster = yield runner.start_cluster(reactor)
-=======
-        nodes = yield runner.start_nodes(reactor)
+
         if options['distribution'] in ('fedora-20', 'centos-7'):
             remote_logs_file = open("remote_logs.log", "a")
-            for node in nodes:
+            for node in {cluster.control_node} & set(cluster.agent_nodes):
                 capture_journal(reactor, node.address, remote_logs_file)
-
-        ca_directory = FilePath(mkdtemp())
-        print("Generating certificates in: {}".format(ca_directory.path))
-        certificates = Certificates.generate(ca_directory, nodes[0].address,
-                                             len(nodes))
->>>>>>> ac420bf4
 
         if not options["no-pull"]:
             yield perform(
