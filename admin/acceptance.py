# Copyright Hybrid Logic Ltd.  See LICENSE file for details.
"""
Run the acceptance tests.
"""
from subprocess import Popen, CalledProcessError

import sys
import os
import yaml
import signal

from zope.interface import Interface, implementer
from characteristic import attributes
from twisted.python.usage import Options, UsageError
from twisted.python.filepath import FilePath

from admin.vagrant import vagrant_version
from admin.release import make_rpm_version
from flocker.provision import PackageSource, Variants
import flocker
from flocker.provision._install import (
    run as run_tasks_on_node,
    task_pull_docker_images
)


def safe_call(command, **kwargs):
    """
    Run a process and kill it if the process is interrupted.

    Takes the same arguments as ``subprocess.Popen``.
    """
    process = Popen(command, **kwargs)
    try:
        return process.wait()
    except:
        # We expect KeyboardInterrupt (from C-c) and
        # SystemExit (from signal_handler below) here.
        # But we'll cleanup on any execption.
        process.terminate()
        raise


def check_safe_call(command, **kwargs):
    """
    Run a process and kill it if the process is interrupted.

    Takes the same arguments as ``subprocess.Popen``.

    :raises CalledProcessError: if the program exits with a failure.
    """
    result = safe_call(command, **kwargs)
    if result != 0:
        raise CalledProcessError(result, command[0])
    return result


def extend_environ(**kwargs):
    """
    Return a copy of ``os.environ`` with some additional environment variables
        added.

    :param **kwargs: The enviroment variables to add.
    :return dict: The new environment.
    """
    env = os.environ.copy()
    env.update(kwargs)
    return env


def run_tests(nodes, trial_args):
    """
    Run the acceptances tests.

    :param list nodes: The list of nodes to run the acceptance tests against.
    :param list trial_args: Arguments to pass to trial. If not
        provided, defaults to ``['flocker.acceptance']``.
    """
    if not trial_args:
        trial_args = ['flocker.acceptance']
    return safe_call(
        ['trial'] + list(trial_args),
        env=extend_environ(
            FLOCKER_ACCEPTANCE_NODES=':'.join(nodes)))


class INodeRunner(Interface):
    """
    Interface for starting and stopping nodes for acceptance testing.
    """

    def start_nodes():
        """
        Start nodes for running acceptance tests.

        :return list: List of nodes to run tests against.
        """

    def stop_nodes(self):
        """
        Stop the nodes started by `start_nodes`.
        """


RUNNER_ATTRIBUTES = [
    'distribution', 'top_level', 'config', 'package_source', 'variants'
]


@implementer(INodeRunner)
@attributes(RUNNER_ATTRIBUTES, apply_immutable=True)
class VagrantRunner(object):
    """
    Start and stop vagrant nodes for acceptance testing.

    :cvar list NODE_ADDRESSES: List of address of vagrant nodes created.
    """
    # TODO: This should acquire the vagrant image automatically,
    # rather than assuming it is available.
    # https://clusterhq.atlassian.net/browse/FLOC-1163

    NODE_ADDRESSES = ["172.16.255.240", "172.16.255.241"]

    def __init__(self):
        self.vagrant_path = self.top_level.descendant([
            'admin', 'vagrant-acceptance-targets', self.distribution,
        ])
        if not self.vagrant_path.exists():
            raise UsageError("Distribution not found: %s."
                             % (self.distribution,))

        if self.variants:
            raise UsageError("Unsupored varianta: %s."
                             % (', '.join(self.variants),))

    def start_nodes(self):
        # Destroy the box to begin, so that we are guaranteed
        # a clean build.
        check_safe_call(
            ['vagrant', 'destroy', '-f'],
            cwd=self.vagrant_path.path)

        box_version = vagrant_version(self.package_source.version)
        # Boot the VMs
        check_safe_call(
            ['vagrant', 'up'],
            cwd=self.vagrant_path.path,
            env=extend_environ(FLOCKER_BOX_VERSION=box_version))

        for node in self.NODE_ADDRESSES:
            run_tasks_on_node(
                username='root',
                address=node,
                commands=task_pull_docker_images()
            )
        return self.NODE_ADDRESSES

    def stop_nodes(self):
        check_safe_call(
            ['vagrant', 'destroy', '-f'],
            cwd=self.vagrant_path.path)


@attributes(RUNNER_ATTRIBUTES + [
    'provisioner'
], apply_immutable=True)
class LibcloudRunner(object):
    """
    Run the tests against rackspace nodes.
    """
    def __init__(self):
        self.nodes = []

        self.metadata = self.config.get('metadata', {})
        try:
            self.creator = self.metadata['creator']
        except KeyError:
            raise UsageError("Must specify creator metadata.")

    def start_nodes(self):
        """
        Provision cloud nodes for acceptance tests.

        :return list: List of addresses of nodes to connect to, for acceptance
            tests.
        """
        metadata = {
            'purpose': 'acceptance-testing',
            'distribution': self.distribution,
        }
        metadata.update(self.metadata)

        for index in range(2):
            name = "acceptance-test-%s-%d" % (self.creator, index)
            try:
                print "Creating node %d: %s" % (index, name)
                node = self.provisioner.create_node(
                    name=name,
                    distribution=self.distribution,
                    metadata=metadata,
                )
            except:
                print "Error creating node %d: %s" % (index, name)
                print "It may have leaked into the cloud."
                raise

            self.nodes.append(node)
<<<<<<< HEAD
            node.provision(package_source=self.package_source,
                           variants=self.variants)
=======
            node.provision(
                package_source=self.package_source)
>>>>>>> 3685e578
            del node

        return [node.address for node in self.nodes]

    def stop_nodes(self):
        """
        Deprovision the nodes provisioned by ``start_nodes``.
        """
        for node in self.nodes:
            try:
                print "Destroying %s" % (node.name,)
                node.destroy()
            except Exception as e:
                print "Failed to destroy %s: %s" % (node.name, e)


def rackspace_runner(config, **kwargs):
    """
    Run the tests against rackspace nodes.
    """
    from flocker.provision import rackspace_provisioner
    try:
        rackspace_config = config['rackspace']
    except KeyError:
        raise UsageError("Must provided 'rackspace' config stanza.")

    provisioner = rackspace_provisioner(**rackspace_config)
    return LibcloudRunner(config=config, provisioner=provisioner, **kwargs)


def aws_runner(config, **kwargs):
    """
    Run the tests against aws nodes.
    """
    from flocker.provision import aws_provisioner
    try:
        aws_config = config['aws']
    except KeyError:
        raise UsageError("Must provided 'aws' config stanza.")

    provisioner = aws_provisioner(**aws_config)
    return LibcloudRunner(config=config, provisioner=provisioner, **kwargs)


PROVIDERS = {
    'vagrant': VagrantRunner,
    'rackspace': rackspace_runner,
    'aws': aws_runner,
}


class RunOptions(Options):
    description = "Run the acceptance tests."

    optParameters = [
        ['distribution', None, None,
         'The target distribution. '
         'One of fedora-20.'],
        ['provider', None, 'vagrant',
         'The target provider to test against. '
         'One of vagrant, rackspace.'],
        ['config-file', None, None,
         'Configuration for providers.'],
        ['branch', None, None, 'Branch to grab RPMS from'],
        ['flocker-version', None, flocker.__version__,
         'Version of flocker to install'],
        ['flocker-version', None, flocker.__version__,
         'Version of flocker to install'],
        ['build-server', None, 'http://build.clusterhq.com/',
         'Base URL of build server to download RPMs from'],
    ]

    optFlags = [
        ["keep", "k", "Keep VMs around, if the tests fail."],
    ]

    synopsis = ('Usage: run-acceptance-tests --distribution <distribution> '
                '[--provider <provider>] [<test-cases>]')

    def __init__(self, top_level):
        """
        :param FilePath top_level: The top-level of the flocker repository.
        """
        Options.__init__(self)
        self.top_level = top_level
        self['variants'] = []

    def opt_variant(self, arg):
        """
        Specify a variant of the provisioning to run.

        Supported variants: distro-testing, docker-head, zfs-testing.
        """
        self['variants'].append(Variants.lookupByValue(arg))

    def parseArgs(self, *trial_args):
        self['trial-args'] = trial_args

    def postOptions(self):
        if self['distribution'] is None:
            raise UsageError("Distribution required.")

        if self['config-file'] is not None:
            config_file = FilePath(self['config-file'])
            self['config'] = yaml.safe_load(config_file.getContent())
        else:
            self['config'] = {}

        if self['provider'] not in PROVIDERS:
            raise UsageError(
                "Provider %r not supported. Available providers: %s"
                % (self['provider'], ', '.join(PROVIDERS.keys())))

        if self['flocker-version']:
            os_version = "%s-%s" % make_rpm_version(self['flocker-version'])
            if os_version.endswith('.dirty'):
                os_version = os_version[:-len('.dirty')]
        else:
            os_version = None

        package_source = PackageSource(
            version=self['flocker-version'],
            os_version=os_version,
            branch=self['branch'],
            build_server=self['build-server'],
        )

        provider_factory = PROVIDERS[self['provider']]
        self.runner = provider_factory(
            top_level=self.top_level,
            config=self['config'],
            distribution=self['distribution'],
            package_source=package_source,
            variants=self['variants'],
        )


def signal_handler(signal, frame):
    """
    Exit gracefully when receiving a signal.

    :param int signal: The signal that was received.
    :param frame: The running frame.
    """
    raise SystemExit(1)


def main(args, base_path, top_level):
    """
    :param list args: The arguments passed to the script.
    :param FilePath base_path: The executable being run.
    :param FilePath top_level: The top-level of the flocker repository.
    """
    options = RunOptions(top_level=top_level)

    try:
        options.parseOptions(args)
    except UsageError as e:
        sys.stderr.write("%s: %s\n" % (base_path.basename(), e))
        raise SystemExit(1)

    runner = options.runner

    # We register a signal handler for SIGTERM here.
    # When a signal is received, python will call this function
    # from the main thread.
    # We raise SystemExit to shutdown gracefully.
    # In particular, we will kill any processes we spawned
    # and cleanup and VMs we created.
    signal.signal(signal.SIGTERM, signal_handler)

    try:
        nodes = runner.start_nodes()
        result = run_tests(nodes, options['trial-args'])
    except:
        result = 1
        raise
    finally:
        # Unless the tests failed, and the user asked to keep the nodes, we
        # delete them.
        if not (result != 0 and options['keep']):
            runner.stop_nodes()
        elif options['keep']:
            print "--keep specified, not destroying nodes."
    raise SystemExit(result)<|MERGE_RESOLUTION|>--- conflicted
+++ resolved
@@ -205,13 +205,8 @@
                 raise
 
             self.nodes.append(node)
-<<<<<<< HEAD
             node.provision(package_source=self.package_source,
                            variants=self.variants)
-=======
-            node.provision(
-                package_source=self.package_source)
->>>>>>> 3685e578
             del node
 
         return [node.address for node in self.nodes]
