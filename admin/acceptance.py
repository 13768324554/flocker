--- conflicted
+++ resolved
@@ -572,11 +572,7 @@
         self.creator = creator
 
         self.metadata.update(self.identity.metadata)
-<<<<<<< HEAD
-        self.metadata['distribution'] = self.distribution,
-=======
         self.metadata['distribution'] = self.distribution
->>>>>>> 3a371ca0
 
         # Try to make names unique even if the same creator is starting
         # multiple clusters at the same time.  This lets other code use the
