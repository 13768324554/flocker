--- conflicted
+++ resolved
@@ -427,27 +427,16 @@
      "name": "webserver",
      "image": "nginx:latest",
      "environment": {"CONFIG_FILE": "/etc/nginx/nginx.conf"},
-<<<<<<< HEAD
-     "restart_policy": {"name": "never"}
-    }
-=======
      "restart_policy": {"name": "never"}}
->>>>>>> e9e25a95
-
-  response: |
-    HTTP/1.1 201 Created
-
-    {"host": "%(NODE_0)s",
-     "name": "webserver",
-     "image": "nginx:latest",
-<<<<<<< HEAD
-     "environment": {"CONFIG_FILE": "/etc/nginx/nginx.conf"},
-     "restart_policy": {"name": "never"}
-    }
-=======
+
+  response: |
+    HTTP/1.1 201 Created
+
+    {"host": "%(NODE_0)s",
+     "name": "webserver",
+     "image": "nginx:latest",
      "environment": {"CONFIG_FILE": "/etc/nginx/nginx.conf"},    
      "restart_policy": {"name": "never"}}
->>>>>>> e9e25a95
 
 -
   id:
