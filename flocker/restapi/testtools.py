# Copyright Hybrid Logic Ltd.  See LICENSE file for details.

"""
Public utilities for testing code that uses the REST API.
"""

__all__ = ["buildIntegrationTests", "dumps",
           "loads", "dummyRequest", "CloseEnoughJSONResponse",
           "CloseEnoughResponse",
           "extractSuccessfulJSONResult", "render", "asResponse",
           "build_schema_test"]


from io import BytesIO
from json import dumps, loads as _loads
from itertools import count

from jsonschema.exceptions import ValidationError

from zope.interface import implementer

from twisted.python.log import err
from twisted.web.iweb import IAgent, IResponse
from twisted.internet.endpoints import TCP4ClientEndpoint
from twisted.internet import defer
from twisted.web.client import ProxyAgent, readBody
from twisted.web.server import NOT_DONE_YET, Site
from twisted.web.resource import getChildForRequest
from twisted.trial.unittest import SynchronousTestCase, TestCase
from twisted.web.http import urlparse, unquote
from twisted.internet.address import IPv4Address
from twisted.test.proto_helpers import StringTransport
from twisted.web.client import ResponseDone
from twisted.internet.interfaces import IPushProducer
from twisted.python.failure import Failure
from twisted.python.filepath import FilePath
from twisted.internet import reactor
from twisted.web.http_headers import Headers

from flocker.restapi._schema import getValidator


def loads(s):
    try:
        return _loads(s)
    except Exception as e:
        # Turn the decoding exception into something with more useful
        # information.
        raise Exception(
            "Failed to decode response %r: %s" % (s, e))


class CloseEnoughResponse(object):
    """
    A helper for verifying that an HTTP response matches certain requirements.

    @ivar decode: A one-argument callable which is used to turn the response
        body into a structured object suitable for comparison against the
        expected body.
    """
    decode = staticmethod(lambda body: body)

    def __init__(self, code, headers, body):
        """
        @param code: The expected HTTP response code.
        @type code: L{int}

        @param headers: The minimum set of headers which must be present in the
            response.
        @type headers: L{twisted.web.http_headers.Headers}

        @param body: The structured form of the body expected in the response.
            This is compared against the received body after the received body
            is decoded with C{self.decode}.
        """
        self.code = code
        self.headers = headers
        self.body = body

    def verify(self, response):
        """
        Check the given response against the requirements defined by this
        instance.

        @param response: The response to check.
        @type response: L{twisted.web.iweb.IResponse}

        @return: A L{Deferred} that fires with C{None} after the response has
            been found to satisfy all the requirements or that fires with a
            L{Failure} if any part of the response is incorrect.
        """
        reading = readBody(response)
        reading.addCallback(self.decode)
        reading.addCallback(self._verifyWithBody, response)
        return reading

    def _verifyWithBody(self, body, response):
        """
        Do the actual comparison.

        @param body: The response body.
        @type body: L{bytes}

        @param response: The response object.
        @type response: L{twisted.web.iweb.IResponse}

        @raise: If the response fails to meet any of the requirements.

        @return: If the response meets all the requirements, C{None}.
        """
        problems = []

        if self.code != response.code:
            problems.append(
                "response code: %r != %r" % (self.code, response.code))

        for name, expected in self.headers.getAllRawHeaders():
            received = response.headers.getRawHeaders(name)
            if expected != received:
                problems.append(
                    "header %r: %r != %r" % (name, expected, received))

        if self.body != body:
            problems.append("body: %r != %r" % (self.body, body))

        if problems:
            raise Exception("\n    ".join([""] + problems))


class CloseEnoughJSONResponse(CloseEnoughResponse):
    """
    A helper for verifying HTTP responses containing JSON-encoded bodies.

    @see: L{CloseEnoughResponse}
    """
    decode = staticmethod(loads)


def extractSuccessfulJSONResult(response):
    """
    Extract a successful API result from a HTTP response.

    @param response: The response to check.
    @type response: L{twisted.web.iweb.IResponse}

    @return: L{Deferred} that fires with the result part of the decoded JSON.

    @raises L{AssertionError}: If the response is not a successful one.
    """
    result = readBody(response)
    result.addCallback(loads)

    def getResult(data):
        if response.code > 299:
            raise AssertionError((response.code, data))
        return data
    result.addCallback(getResult)
    return result


def buildIntegrationTests(mixinClass, name, fixture):
    """
    Build L{TestCase} classes that runs the tests in the mixin class with both
    real and in-memory queries.

    @param mixinClass: A mixin class for L{TestCase} that relies on having a
        C{self.scenario}.

    @param name: A C{str}, the name of the test category.

    :param fixture: A callable that takes a ``TestCase`` and returns a
        ``klein.Klein`` object.

    @return: A pair of L{TestCase} classes.
    """
    class RealTests(mixinClass, TestCase):
        """
        Tests that endpoints are available over the network interfaces that
        real API users will be connecting from.
        """
        def setUp(self):
            self.app = fixture(self)
<<<<<<< HEAD
            path = FilePath(self.mktemp())
            path.makedirs()
=======
>>>>>>> 8fb84aea
            self.port = reactor.listenTCP(
                0, Site(self.app.resource()),
                interface=b"127.0.0.1",
            )
            self.addCleanup(self.port.stopListening)
            portno = self.port.getHost().port
            self.agent = ProxyAgent(
                TCP4ClientEndpoint(
                    reactor, "127.0.0.1", portno,
                ),
                reactor
            )
            super(RealTests, self).setUp()

    class MemoryTests(mixinClass, TestCase):
        """
        Tests that endpoints are available in the appropriate place, without
        testing that the correct network interfaces are listened on.
        """
        def setUp(self):
            self.app = fixture(self)
            self.agent = MemoryAgent(self.app.resource())
            super(MemoryTests, self).setUp()

    RealTests.__name__ += name
    MemoryTests.__name__ += name
    RealTests.__module__ = mixinClass.__module__
    MemoryTests.__module__ = mixinClass.__module__
    return RealTests, MemoryTests

# Fakes for testing Twisted Web servers.  Unverified.  Belongs in Twisted.
# https://twistedmatrix.com/trac/ticket/3274
from twisted.web.server import Request
from twisted.web.http import HTTPChannel


class EventChannel(object):
    """
    An L{EventChannel} provides one-to-many event publishing in a
    re-usable container.

    Any number of parties may subscribe to an event channel to receive
    the very next event published over it.  A subscription is a
    L{Deferred} which will get the next result and is then no longer
    associated with the L{EventChannel} in any way.

    Future events can be received by re-subscribing to the channel.

    @ivar _subscriptions: A L{list} of L{Deferred} instances which are waiting
        for the next event.
    """
    def __init__(self):
        self._subscriptions = []

    def _itersubscriptions(self):
        """
        Return an iterator over all current subscriptions after
        resetting internal subscription state to forget about all of
        them.
        """
        subscriptions = self._subscriptions[:]
        del self._subscriptions[:]
        return iter(subscriptions)

    def callback(self, value):
        """
        Supply a success value for the next event which will be published now.
        """
        for subscr in self._itersubscriptions():
            subscr.callback(value)

    def errback(self, reason=None):
        """
        Supply a failure value for the next event which will be published now.
        """
        for subscr in self._itersubscriptions():
            subscr.errback(reason)

    def subscribe(self):
        """
        Get a L{Deferred} which will fire with the next event on this channel.

        @rtype: L{Deferred}
        """
        d = defer.Deferred(canceller=self._subscriptions.remove)
        self._subscriptions.append(d)
        return d


class _DummyRequest(Request):

    # Request has code and code_message attributes.  They're not part of
    # IRequest.  A bunch of existing code written against _DummyRequest used
    # the _code and _message attributes previously provided by _DummyRequest
    # (at least those names look like they're not part of the interface).
    # Preserve those attributes here but avoid re-implementing setResponseCode
    # or duplicating the state Request is keeping.
    @property
    def _code(self):
        return self.code

    @property
    def _message(self):
        return self.code_message

    def __init__(self, counter, method, path, headers, content):

        channel = HTTPChannel()
        host = IPv4Address(b"TCP", b"127.0.0.1", 80)
        channel.makeConnection(StringTransport(hostAddress=host))

        Request.__init__(self, channel, False)

        # An extra attribute for identifying this fake request
        self._counter = counter

        # Attributes a Request is supposed to have but we have to set ourselves
        # because the base class mixes together too much other logic with the
        # code that sets them.
        self.prepath = []
        self.requestHeaders = headers
        self.content = BytesIO(content)

        self.requestReceived(method, path, b"HTTP/1.1")

        # requestReceived initializes the path attribute for us (but not
        # postpath).
        self.postpath = list(map(unquote, self.path[1:].split(b'/')))

        # Our own notifyFinish / finish state because the inherited
        # implementation wants to write confusing stuff to the transport when
        # the request gets finished.
        self._finished = False
        self._finishedChannel = EventChannel()

        # Our own state for the response body so we don't have to dig it out of
        # the transport.
        self._responseBody = b""

    def process(self):
        """
        Don't do any processing.  Override the inherited implementation so it
        doesn't do any, either.
        """

    def finish(self):
        self._finished = True
        self._finishedChannel.callback(None)

    def notifyFinish(self):
        return self._finishedChannel.subscribe()

    # Not part of the interface but called by DeferredResource, used by
    # twisted.web.guard (therefore important to us)
    def processingFailed(self, reason):
        err(reason, "Processing _DummyRequest %d failed" % (self._counter,))

    def write(self, data):
        self._responseBody += data

    def render(self, resource):
        # TODO: Required by twisted.web.guard but not part of IRequest ???
        render(resource, self)


def asResponse(request):
    """
    Extract the response data stored on a request and create a real response
    object from it.

    @param request: A L{_DummyRequest} that has been rendered.

    @return: An L{IResponse} provider carrying all of the response information
        that was rendered onto C{request}.
    """
    return _MemoryResponse(
        b"HTTP/1.1", request.code, request.code_message,
        request.responseHeaders, None, None,
        request._responseBody)


@implementer(IResponse)
class _MemoryResponse(object):
    """
    An entirely in-memory response to an HTTP request. This is not tested
    because it should be moved to Twisted.
    """
    def __init__(self, version, code, phrase, headers, request,
                 previousResponse, responseBody):
        """
        @see: L{IResponse}

        @param responseBody: The body of the response.
        @type responseBody: L{bytes}
        """
        self.version = version
        self.code = code
        self.phrase = phrase
        self.headers = headers
        self.request = request
        self.length = len(responseBody)
        self._responseBody = responseBody
        self.setPreviousResponse(previousResponse)

    def deliverBody(self, protocol):
        """
        Immediately deliver the entire response body to C{protocol}.
        """
        protocol.makeConnection(_StubProducer())
        protocol.dataReceived(self._responseBody)
        protocol.connectionLost(Failure(ResponseDone()))

    def setPreviousResponse(self, response):
        self.previousResponse = response


@implementer(IPushProducer)
class _StubProducer(object):
    """
    A do-nothing producer that L{_MemoryResponse} can use while
    delivering response bodies.
    """
    def pauseProducing(self):
        pass

    def resumeProducing(self):
        pass

    def stopProducing(self):
        pass


@implementer(IAgent)
class MemoryAgent(object):
    """
    L{MemoryAgent} generates responses to requests by rendering an
    L{IResource} using those requests.

    @ivar resource: The root resource from which traversal for request
        dispatching/response starts.
    @type resource: L{IResource} provider
    """
    def __init__(self, resource):
        self.resource = resource

    def request(self, method, url, headers=None, body=None):
        """
        Find the child of C{self.resource} for the given request and
        render it to generate a response.
        """
        if headers is None:
            headers = Headers()

        # Twisted Web server only supports dispatching requests after reading
        # the entire request body into memory.
        content = BytesIO()
        if body is None:
            reading = defer.succeed(None)
        else:
            reading = body.startProducing(content)

        def finishedReading(ignored):
            request = dummyRequest(method, url, headers, content.getvalue())
            resource = getChildForRequest(self.resource, request)
            d = render(resource, request)
            d.addCallback(lambda ignored: request)
            return d
        rendering = reading.addCallback(finishedReading)

        def rendered(request):
            return _MemoryResponse(
                (b"HTTP", 1, 1),
                request._code,
                request._message,
                request.responseHeaders,
                request,
                None,
                request._responseBody)
        rendering.addCallback(rendered)
        return reading

_dummyRequestCounter = iter(count())


def dummyRequest(method, path, headers, body=b""):
    """
    Construct a new dummy L{IRequest} provider.

    @param method: The HTTP method of the request.  For example, C{b"GET"}.
    @type method: L{bytes}

    @param path: The encoded path part of the URI of the request.  For example,
        C{b"/foo"}.
    @type path: L{bytes}

    @param headers: The headers of the request.
    @type headers: L{Headers}

    @param body: The bytes that make up the request body.
    @type body: L{bytes}

    @return: A L{IRequest} which can be used to render an L{IResource} using
        only in-memory data structures.
    """
    scheme, location, path, params, query, fragment = urlparse(path)
    if query:
        # Oops, dropped params.  Good thing no one cares.
        path = path + "?" + query
    return _DummyRequest(
        next(_dummyRequestCounter),
        method, path, headers, body)


def render(resource, request):
    """
    Render an L{IResource} using a particular L{IRequest}.

    @raise ValueError: If L{IResource.render} returns an unsupported value.

    @return: A L{Deferred} that fires with C{None} when the response has been
        completely rendered.
    """
    result = resource.render(request)
    if isinstance(result, bytes):
        request.write(result)
        request.finish()
        return defer.succeed(None)
    elif result is NOT_DONE_YET:
        if request._finished:
            return defer.succeed(None)
        else:
            return request.notifyFinish()
    else:
        raise ValueError("Unexpected return value: %r" % (result,))

# Unfortunately Klein imposes this strange requirement that the request object
# be adaptable to KleinRequest.  Klein only registers an adapter from
# twisted.web.server.Request - despite the fact that the adapter doesn't
# actually use the adaptee for anything.
#
# Here, register an adapter from the dummy request type so that tests can
# exercise Klein-based code without trying to use the real request type.
#
# See https://github.com/twisted/klein/issues/31
from twisted.python.components import registerAdapter
from klein.app import KleinRequest
from klein.interfaces import IKleinRequest
registerAdapter(KleinRequest, _DummyRequest, IKleinRequest)


def build_schema_test(name, schema, schema_store,
                      failing_instances, passing_instances):
    """
    Create test case verifying that various instances pass and fail
    verification with a given JSON Schema.

    :param bytes name: Name of test case to create.
    :param dict schema: Schema to test.
    :param dict schema_store: The schema definitions.
    :param list failing_instances: Instances which should fail validation.
    :param list passing_instances: Instances which should pass validation.

    :returns: The test case; a ``SynchronousTestCase`` subclass.
    """
    body = {
        'schema': schema,
        'schema_store': schema_store,
        'validator': getValidator(schema, schema_store),
        'passing_instances': passing_instances,
        'failing_instances': failing_instances,
        }
    for i, inst in enumerate(failing_instances):
        def test(self, inst=inst):
            self.assertRaises(ValidationError,
                              self.validator.validate, inst)
        test.__name__ = 'test_fails_validation_%d' % (i,)
        body[test.__name__] = test

    for i, inst in enumerate(passing_instances):
        def test(self, inst=inst):
            self.validator.validate(inst)
        test.__name__ = 'test_passes_validation_%d' % (i,)
        body[test.__name__] = test

    return type(name, (SynchronousTestCase, object), body)<|MERGE_RESOLUTION|>--- conflicted
+++ resolved
@@ -33,7 +33,6 @@
 from twisted.web.client import ResponseDone
 from twisted.internet.interfaces import IPushProducer
 from twisted.python.failure import Failure
-from twisted.python.filepath import FilePath
 from twisted.internet import reactor
 from twisted.web.http_headers import Headers
 
@@ -180,11 +179,6 @@
         """
         def setUp(self):
             self.app = fixture(self)
-<<<<<<< HEAD
-            path = FilePath(self.mktemp())
-            path.makedirs()
-=======
->>>>>>> 8fb84aea
             self.port = reactor.listenTCP(
                 0, Site(self.app.resource()),
                 interface=b"127.0.0.1",
