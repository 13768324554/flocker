--- conflicted
+++ resolved
@@ -972,7 +972,6 @@
                     maximum_size=LOOPBACK_MINIMUM_ALLOCATABLE_SIZE,
                 ),
             ],
-<<<<<<< HEAD
         )
 
     def test_remote_device_dead_node(self):
@@ -1018,8 +1017,6 @@
                     maximum_size=LOOPBACK_MINIMUM_ALLOCATABLE_SIZE,
                 ),
             ],
-=======
->>>>>>> e1be9fed
         )
 
     def test_unrelated_mounted(self):
@@ -1103,23 +1100,17 @@
 
 @implementer(ICalculator)
 class RecordingCalculator(object):
-<<<<<<< HEAD
-=======
     """
     An ``ICalculator`` that records the datasets passed to it, and calculates a
     fixed change.
     """
->>>>>>> e1be9fed
     def __init__(self, expected_changes):
         self.expected_changes = expected_changes
 
     def calculate_changes_for_datasets(
         self, discovered_datasets, desired_datasets,
     ):
-<<<<<<< HEAD
-=======
         self.discovered_datasets = discovered_datasets
->>>>>>> e1be9fed
         self.desired_datasets = desired_datasets
         return self.expected_changes
 
@@ -1179,11 +1170,7 @@
     make_icalculator_tests(lambda: RecordingCalculator(NoOp()))
 ):
     """
-<<<<<<< HEAD
-    Tests for ``BlockDeviceCalculator``'s implementation of ``ICalculator``.
-=======
     Tests for ``RecordingCalculator``'s implementation of ``ICalculator``.
->>>>>>> e1be9fed
     """
 
 
@@ -1368,21 +1355,13 @@
     leases=Leases(),
 ):
     """
-<<<<<<< HEAD
-    Assert that ``calculate_changes`` calculates the given desired datasetsg
-=======
     Assert that ``calculate_changes`` calculates the given desired datasets
->>>>>>> e1be9fed
     invoked with the given state and configuration.
 
     :param TestCase test_case: The ``TestCase`` which is being run.
     :param BlockDeviceDeployer deployer: The deployer that will be asked to
         calculate the desired datasets.
-<<<<<<< HEAD
-    :param desired_manifeations: Manifestations to include in the local nodes
-=======
     :param desired_manifestations: Manifestations to include in the local nodes
->>>>>>> e1be9fed
         configuration.
     :type desired_manifestations: iterable of ``Manifestations``
     :param local_datasets: Datasets to include in the local node's state.
@@ -1446,11 +1425,7 @@
             node_uuid=self.node_uuid,
             hostname=self.hostname,
             block_device_api=self.api,
-<<<<<<< HEAD
-            mountroot=mountroot_for_test(self),
-=======
             mountroot=FilePath('/flocker'),
->>>>>>> e1be9fed
         )
 
     def test_no_manifestations(self):
@@ -1466,60 +1441,57 @@
 
     def test_manifestation(self):
         """
-<<<<<<< HEAD
-        If there is a manifesation on this node, then the
-        corresponding dataset has a desired state of ``MOUNTED``.
+        If there is a manifesation configured on this node, then the
+        corresponding desired dataset has a state of ``MOUNTED``.
+        """
+        assert_desired_datasets(
+            self, self.deployer,
+            desired_manifestations=[ScenarioMixin.MANIFESTATION],
+            expected_datasets=[ScenarioMixin.MOUNTED_DESIRED_DATASET],
+        )
+
+    def test_manifestation_metadata(self):
+        """
+        If there is a manifesation configured with metadata on this node, then
+        the corresponding desired dataset has that metadata.
         """
         assert_desired_datasets(
             self, self.deployer,
             desired_manifestations=[ScenarioMixin.MANIFESTATION.transform(
                 ['dataset', 'metadata'], ScenarioMixin.METADATA,
             )],
-            expected_datasets=[
-                DesiredDataset(
-                    state=DatasetStates.MOUNTED,
-                    dataset_id=ScenarioMixin.DATASET_ID,
-                    metadata=ScenarioMixin.METADATA,
-                    maximum_size=int(REALISTIC_BLOCKDEVICE_SIZE.bytes),
-                    mount_point=self.deployer.mountroot.child(
-                        unicode(ScenarioMixin.DATASET_ID)
-                    ),
-                ),
-            ],
+            expected_datasets=[ScenarioMixin.MOUNTED_DESIRED_DATASET.transform(
+                ['metadata'], ScenarioMixin.METADATA,
+            )],
         )
 
     def test_manifestation_default_size(self):
         """
-        If there is a manifesation on this node, then the
-        corresponding dataset has a desired state of ``MOUNTED``.
-        """
-        expected_size = int(GiB(75).bytes)
+        If there is a manifesation configured on this node without a size, then
+        the corresponding desired dataset has a size fixed to the
+        minimum allowed Rackspace volume size.
+
+        XXX: Make the default size configurable.  FLOC-2679
+        """
+        expected_size = int(RACKSPACE_MINIMUM_VOLUME_SIZE.bytes)
         assert_desired_datasets(
             self, self.deployer,
             desired_manifestations=[
                 ScenarioMixin.MANIFESTATION.transform(
                     ["dataset", "maximum_size"], lambda _: None,
-                    ['dataset', 'metadata'], ScenarioMixin.METADATA,
                 ),
             ],
             expected_datasets=[
-                DesiredDataset(
-                    state=DatasetStates.MOUNTED,
-                    dataset_id=ScenarioMixin.DATASET_ID,
-                    metadata=ScenarioMixin.METADATA,
-                    maximum_size=expected_size,
-                    mount_point=self.deployer.mountroot.child(
-                        unicode(ScenarioMixin.DATASET_ID)
-                    ),
+                ScenarioMixin.MOUNTED_DESIRED_DATASET.transform(
+                    ['maximum_size'], expected_size,
                 ),
             ],
         )
 
-    def test_deleted_manifestation(self):
-        """
-        If there is a mounted dataset that is deleted on this
-        node, the corresponding dataset has a desired state of
-        ``DELETED``.
+    def test_deleted_dataset(self):
+        """
+        If there is a dataset that is configured as deleted on this node, the
+        corresponding dataset has a desired state of ``DELETED``.
         """
         assert_desired_datasets(
             self, self.deployer,
@@ -1529,18 +1501,7 @@
                     ['dataset', 'metadata'], ScenarioMixin.METADATA,
                 ),
             ],
-            # XXX FLOC-1772 We only need to do this to handle
-            # deleting unmounted datasets
-            local_datasets=[
-                DiscoveredDataset(
-                    dataset_id=ScenarioMixin.DATASET_ID,
-                    blockdevice_id=ScenarioMixin.BLOCKDEVICE_ID,
-                    state=DatasetStates.MOUNTED,
-                    maximum_size=int(REALISTIC_BLOCKDEVICE_SIZE.bytes),
-                    device_path=FilePath('/dev/xvdf'),
-                    mount_point=FilePath('/mount/path'),
-                ),
-            ],
+            local_datasets=[],
             expected_datasets=[
                 DesiredDataset(
                     state=DatasetStates.DELETED,
@@ -1550,85 +1511,21 @@
             ],
         )
 
-    def test_deleted_attached_manifest_dataset(self):
-        """
-        If there is a non-manifest dataset that is deleted on this
-        node, the corresponding dataset has a desired state of
-        ``DELETED``.
-
-        This is only necessary until we can delete non-manifest datasets
-        (FLOC-1772).
-        """
-=======
-        If there is a manifesation configured on this node, then the
-        corresponding desired dataset has a state of ``MOUNTED``.
+    @given(
+        expected_size=integers(min_value=0),
+    )
+    def test_leased_mounted_manifestation(self, expected_size):
+        """
+        If there is a lease for a mounted dataset present on node, there is a
+        corresponding desired dataset that has a state of ``MOUNTED`` even if
+        the configuration of the node doesn't mention the dataset.
         """
         assert_desired_datasets(
             self, self.deployer,
-            desired_manifestations=[ScenarioMixin.MANIFESTATION],
-            expected_datasets=[ScenarioMixin.MOUNTED_DESIRED_DATASET],
-        )
-
-    def test_manifestation_metadata(self):
-        """
-        If there is a manifesation configured with metadata on this node, then
-        the corresponding desired dataset has that metadata.
-        """
-        assert_desired_datasets(
-            self, self.deployer,
-            desired_manifestations=[ScenarioMixin.MANIFESTATION.transform(
-                ['dataset', 'metadata'], ScenarioMixin.METADATA,
-            )],
-            expected_datasets=[ScenarioMixin.MOUNTED_DESIRED_DATASET.transform(
-                ['metadata'], ScenarioMixin.METADATA,
-            )],
-        )
-
-    def test_manifestation_default_size(self):
-        """
-        If there is a manifesation configured on this node without a size, then
-        the corresponding desired dataset has a size fixed to the
-        minimum allowed Rackspace volume size.
-
-        XXX: Make the default size configurable.  FLOC-2679
-        """
-        expected_size = int(RACKSPACE_MINIMUM_VOLUME_SIZE.bytes)
->>>>>>> e1be9fed
-        assert_desired_datasets(
-            self, self.deployer,
-            desired_manifestations=[
-                ScenarioMixin.MANIFESTATION.transform(
-<<<<<<< HEAD
-                    ["dataset", "deleted"], True,
-                    ['dataset', 'metadata'], ScenarioMixin.METADATA,
-                ),
-            ],
-            # XXX FLOC-1772 We only need to do this to handle
-            # deleting unmounted datasets
+            desired_manifestations=[],
             local_datasets=[
-                DiscoveredDataset(
-                    dataset_id=ScenarioMixin.DATASET_ID,
-                    blockdevice_id=ScenarioMixin.BLOCKDEVICE_ID,
-                    state=DatasetStates.ATTACHED,
-                    maximum_size=int(REALISTIC_BLOCKDEVICE_SIZE.bytes),
-                    device_path=FilePath('/dev/xvdf'),
-                ),
-            ],
-            expected_datasets=[
-                DesiredDataset(
-                    state=DatasetStates.DELETED,
-                    dataset_id=ScenarioMixin.DATASET_ID,
-                    metadata=ScenarioMixin.METADATA,
-                ),
-            ],
-        )
-
-    def test_deleted_non_manifest_dataset(self):
-        """
-        If there is a manfestation on this node that is deleted,
-        the corresponding dataset has a desired state of ``DELETED``.
-=======
-                    ["dataset", "maximum_size"], lambda _: None,
+                ScenarioMixin.MOUNTED_DISCOVERED_DATASET.transform(
+                    ['maximum_size'], expected_size,
                 ),
             ],
             expected_datasets=[
@@ -1636,94 +1533,6 @@
                     ['maximum_size'], expected_size,
                 ),
             ],
-        )
-
-    def test_deleted_dataset(self):
-        """
-        If there is a dataset that is configured as deleted on this node, the
-        corresponding dataset has a desired state of ``DELETED``.
->>>>>>> e1be9fed
-        """
-        assert_desired_datasets(
-            self, self.deployer,
-            desired_manifestations=[
-                ScenarioMixin.MANIFESTATION.transform(
-                    ["dataset", "deleted"], True,
-                    ['dataset', 'metadata'], ScenarioMixin.METADATA,
-                ),
-            ],
-<<<<<<< HEAD
-            local_datasets=[
-                DiscoveredDataset(
-                    dataset_id=ScenarioMixin.DATASET_ID,
-                    blockdevice_id=ScenarioMixin.BLOCKDEVICE_ID,
-                    state=DatasetStates.NON_MANIFEST,
-                    maximum_size=int(REALISTIC_BLOCKDEVICE_SIZE.bytes),
-                ),
-            ],
-=======
-            local_datasets=[],
->>>>>>> e1be9fed
-            expected_datasets=[
-                DesiredDataset(
-                    state=DatasetStates.DELETED,
-                    dataset_id=ScenarioMixin.DATASET_ID,
-                    metadata=ScenarioMixin.METADATA,
-                ),
-            ],
-        )
-
-<<<<<<< HEAD
-    def test_leased_mounted_manifestaion(self):
-        """
-        If there is a lease for a mounted dataset present on node,
-        there is a corresponding dataset that has a desired state of
-        ``MOUNTED``.
-=======
-    @given(
-        expected_size=integers(min_value=0),
-    )
-    def test_leased_mounted_manifestation(self, expected_size):
-        """
-        If there is a lease for a mounted dataset present on node, there is a
-        corresponding desired dataset that has a state of ``MOUNTED`` even if
-        the configuration of the node doesn't mention the dataset.
->>>>>>> e1be9fed
-        """
-        assert_desired_datasets(
-            self, self.deployer,
-            desired_manifestations=[],
-            local_datasets=[
-<<<<<<< HEAD
-                DiscoveredDataset(
-                    dataset_id=ScenarioMixin.DATASET_ID,
-                    blockdevice_id=ScenarioMixin.BLOCKDEVICE_ID,
-                    state=DatasetStates.MOUNTED,
-                    maximum_size=int(REALISTIC_BLOCKDEVICE_SIZE.bytes),
-                    device_path=FilePath('/dev/xvdf'),
-                    mount_point=FilePath('/mount/path'),
-                )
-            ],
-            expected_datasets=[
-                DesiredDataset(
-                    state=DatasetStates.MOUNTED,
-                    dataset_id=ScenarioMixin.DATASET_ID,
-                    maximum_size=int(REALISTIC_BLOCKDEVICE_SIZE.bytes),
-                    metadata={},
-                    mount_point=self.deployer.mountroot.child(
-                        unicode(ScenarioMixin.DATASET_ID)
-                    ),
-=======
-                ScenarioMixin.MOUNTED_DISCOVERED_DATASET.transform(
-                    ['maximum_size'], expected_size,
-                ),
-            ],
-            expected_datasets=[
-                ScenarioMixin.MOUNTED_DESIRED_DATASET.transform(
-                    ['maximum_size'], expected_size,
->>>>>>> e1be9fed
-                ),
-            ],
             leases=Leases().acquire(
                 now=datetime.now(tz=UTC),
                 dataset_id=ScenarioMixin.DATASET_ID,
@@ -1731,38 +1540,6 @@
             )
         )
 
-<<<<<<< HEAD
-    def test_leased_attached_manifestaion(self):
-        """
-        If there is a lease for an attached dataset present on node,
-        there is not a corresponding desired dataset.
-        """
-        assert_desired_datasets(
-            self, self.deployer,
-            desired_manifestations=[],
-            local_datasets=[
-                DiscoveredDataset(
-                    dataset_id=ScenarioMixin.DATASET_ID,
-                    blockdevice_id=ScenarioMixin.BLOCKDEVICE_ID,
-                    state=DatasetStates.ATTACHED,
-                    maximum_size=int(REALISTIC_BLOCKDEVICE_SIZE.bytes),
-                    device_path=FilePath('/dev/xvdf'),
-                )
-            ],
-            expected_datasets=[],
-            leases=Leases().acquire(
-                now=datetime.now(tz=UTC),
-                dataset_id=ScenarioMixin.DATASET_ID,
-                node_id=self.deployer.node_uuid,
-            )
-        )
-
-    def test_leased_non_manifest(self):
-        """
-        If there is a lease for a mounted dataset present on node,
-        there is a corresponding dataset that has a desired state of
-        ``MOUNTED``.
-=======
     @given(
         local_dataset=DISCOVERED_DATASET_STRATEGY.filter(
             lambda dataset: dataset.state != DatasetStates.MOUNTED,
@@ -1773,61 +1550,28 @@
         If there is a lease for a dataset that isn't mounted on the node and
         the dataset isn't requested in the configuration of the node, there is
         not a corresponding desired dataset.
->>>>>>> e1be9fed
         """
         assert_desired_datasets(
             self, self.deployer,
             desired_manifestations=[],
-<<<<<<< HEAD
-            local_datasets=[
-                DiscoveredDataset(
-                    dataset_id=ScenarioMixin.DATASET_ID,
-                    blockdevice_id=ScenarioMixin.BLOCKDEVICE_ID,
-                    state=DatasetStates.NON_MANIFEST,
-                    maximum_size=int(REALISTIC_BLOCKDEVICE_SIZE.bytes),
-                )
-            ],
-            expected_datasets=[],
-            leases=Leases().acquire(
-                now=datetime.now(tz=UTC),
-                dataset_id=ScenarioMixin.DATASET_ID,
-=======
             local_datasets=[local_dataset],
             expected_datasets=[],
             leases=Leases().acquire(
                 now=datetime.now(tz=UTC),
                 dataset_id=local_dataset.dataset_id,
->>>>>>> e1be9fed
                 node_id=self.deployer.node_uuid,
             )
         )
 
     def test_lease_elsewhere(self):
         """
-<<<<<<< HEAD
-        If there is a lease for a dataset on another node,
-        there isn't a corresponding dataset that has a desired state
-        of ``MOUNTED``.
-=======
         If there is a lease for a dataset on another node, there isn't a
         corresponding desired dataset.
->>>>>>> e1be9fed
         """
         assert_desired_datasets(
             self, self.deployer,
             local_datasets=[
-<<<<<<< HEAD
-                DiscoveredDataset(
-                    dataset_id=ScenarioMixin.DATASET_ID,
-                    blockdevice_id=ScenarioMixin.BLOCKDEVICE_ID,
-                    state=DatasetStates.MOUNTED,
-                    maximum_size=LOOPBACK_MINIMUM_ALLOCATABLE_SIZE,
-                    device_path=FilePath('/dev/xvdf'),
-                    mount_point=FilePath('/mount/path'),
-                )
-=======
                 ScenarioMixin.MOUNTED_DISCOVERED_DATASET,
->>>>>>> e1be9fed
             ],
             expected_datasets=[],
             leases=Leases().acquire(
@@ -1837,35 +1581,16 @@
             )
         )
 
-<<<<<<< HEAD
-    def test_application_mounted_manifestaion(self):
-        """
-        If there is an application with attached volume, there is a
-        corresponding dataset that has a desired state of
-        ``MOUNTED``.
-=======
     def test_application_mounted_manifestation(self):
         """
         If there is an application with attached volume, there is a
         corresponding desired dataset that has a state of ``MOUNTED``.
->>>>>>> e1be9fed
         """
         assert_desired_datasets(
             self, self.deployer,
             desired_manifestations=[],
             local_datasets=[
-<<<<<<< HEAD
-                DiscoveredDataset(
-                    dataset_id=ScenarioMixin.DATASET_ID,
-                    blockdevice_id=ScenarioMixin.BLOCKDEVICE_ID,
-                    state=DatasetStates.MOUNTED,
-                    maximum_size=int(REALISTIC_BLOCKDEVICE_SIZE.bytes),
-                    device_path=FilePath('/dev/xvdf'),
-                    mount_point=FilePath('/mount/path'),
-                )
-=======
                 ScenarioMixin.MOUNTED_DISCOVERED_DATASET,
->>>>>>> e1be9fed
             ],
             local_applications=[
                 Application(
@@ -1878,25 +1603,6 @@
                 ),
             ],
             expected_datasets=[
-<<<<<<< HEAD
-                DesiredDataset(
-                    state=DatasetStates.MOUNTED,
-                    dataset_id=ScenarioMixin.DATASET_ID,
-                    metadata={},
-                    maximum_size=int(REALISTIC_BLOCKDEVICE_SIZE.bytes),
-                    mount_point=self.deployer.mountroot.child(
-                        unicode(ScenarioMixin.DATASET_ID)),
-                ),
-            ],
-        )
-
-    def test_leased_manifestation(self):
-        """
-        If there is a manifesation on this node and lease for the
-        corresponding volume for this node, then the corresponding
-        dataset has a desired state of ``MOUNTED`` and the
-        associated size corresponds to the discovered dataset.
-=======
                 ScenarioMixin.MOUNTED_DESIRED_DATASET,
             ],
         )
@@ -1910,30 +1616,11 @@
         volume for this node, then the corresponding desired dataset has a
         state of ``MOUNTED`` and the associated size corresponds to the
         discovered dataset.
->>>>>>> e1be9fed
         """
         assert_desired_datasets(
             self, self.deployer,
             desired_manifestations=[ScenarioMixin.MANIFESTATION],
             local_datasets=[
-<<<<<<< HEAD
-                DiscoveredDataset(
-                    dataset_id=ScenarioMixin.DATASET_ID,
-                    blockdevice_id=ScenarioMixin.BLOCKDEVICE_ID,
-                    state=DatasetStates.MOUNTED,
-                    maximum_size=LOOPBACK_MINIMUM_ALLOCATABLE_SIZE,
-                    device_path=FilePath('/dev/xvdf'),
-                    mount_point=FilePath('/mount/path'),
-                )
-            ],
-            expected_datasets=[
-                DesiredDataset(
-                    state=DatasetStates.MOUNTED,
-                    dataset_id=ScenarioMixin.DATASET_ID,
-                    maximum_size=LOOPBACK_MINIMUM_ALLOCATABLE_SIZE,
-                    mount_point=self.deployer.mountroot.child(
-                        unicode(ScenarioMixin.DATASET_ID)),
-=======
                 ScenarioMixin.MOUNTED_DISCOVERED_DATASET.transform(
                     ['maximum_size'], expected_size,
                 ),
@@ -1941,7 +1628,6 @@
             expected_datasets=[
                 ScenarioMixin.MOUNTED_DESIRED_DATASET.transform(
                     ['maximum_size'], expected_size,
->>>>>>> e1be9fed
                 ),
             ],
             leases=Leases().acquire(
@@ -1953,15 +1639,9 @@
 
     def test_deleted_leased_manifestation(self):
         """
-<<<<<<< HEAD
-        If there is a manfestation on this node that is deleted and
-        there is a lease on the volume for this node, the
-        corresponding dataset has a desired state of ``DELETED``.
-=======
         If there is a manfestation on this node that is configured as deleted
         and there is a lease on the volume for this node, the corresponding
         desired dataset has a state of ``MOUNTED``.
->>>>>>> e1be9fed
         """
         assert_desired_datasets(
             self, self.deployer,
@@ -1971,30 +1651,10 @@
                 ),
             ],
             local_datasets=[
-<<<<<<< HEAD
-                DiscoveredDataset(
-                    dataset_id=ScenarioMixin.DATASET_ID,
-                    blockdevice_id=ScenarioMixin.BLOCKDEVICE_ID,
-                    state=DatasetStates.MOUNTED,
-                    maximum_size=LOOPBACK_MINIMUM_ALLOCATABLE_SIZE,
-                    device_path=FilePath('/dev/xvdf'),
-                    mount_point=FilePath('/mount/path'),
-                )
-            ],
-            expected_datasets=[
-                DesiredDataset(
-                    state=DatasetStates.MOUNTED,
-                    dataset_id=ScenarioMixin.DATASET_ID,
-                    maximum_size=LOOPBACK_MINIMUM_ALLOCATABLE_SIZE,
-                    mount_point=self.deployer.mountroot.child(
-                        unicode(ScenarioMixin.DATASET_ID)),
-                ),
-=======
                 ScenarioMixin.MOUNTED_DISCOVERED_DATASET,
             ],
             expected_datasets=[
                 ScenarioMixin.MOUNTED_DESIRED_DATASET,
->>>>>>> e1be9fed
             ],
             leases=Leases().acquire(
                 now=datetime.now(tz=UTC),
@@ -2666,58 +2326,6 @@
             changes
         )
 
-<<<<<<< HEAD
-    def test_attach_existing_nonmanifest_unknown(self):
-        """
-        If a dataset exists but is not manifest anywhere in the cluster and
-        the configuration specifies it should be manifest on the
-        deployer's node, and the volume information is not known, this
-        means we're being asked to calculate changes purely to decide
-        whether to wake up or not. That is, we're using out-of-date cached
-        volume information.
-
-        In this case ``BlockDeviceDeployer.calculate_changes`` returns some
-        change that isn't ``NoOp`` in order to wake up the convergence loop.
-        """
-        deployer = create_blockdevicedeployer(
-            self, hostname=self.NODE, node_uuid=self.NODE_UUID
-        )
-        # Give it a configuration that says a dataset should have a
-        # manifestation on the deployer's node.
-        node_config = to_node(self.ONE_DATASET_STATE)
-        cluster_config = Deployment(nodes={node_config})
-
-        # Give the node an empty state.
-        node_state = self.ONE_DATASET_STATE.transform(
-            ["manifestations", unicode(self.DATASET_ID)], discard
-        ).transform(
-            ["devices", self.DATASET_ID], discard
-        )
-
-        # Take the dataset in the configuration and make it part of the
-        # cluster's non-manifest datasets state.
-        manifestation = node_config.manifestations[unicode(self.DATASET_ID)]
-        dataset = manifestation.dataset
-        cluster_state = DeploymentState(
-            nodes={node_state},
-            nonmanifest_datasets={
-                unicode(dataset.dataset_id): dataset,
-            }
-        )
-
-        local_state = local_state_from_shared_state(
-            node_state=node_state,
-            nonmanifest_datasets=cluster_state.nonmanifest_datasets,
-        )  # XXX Out of date info, lacking an expected volume
-        changes = deployer.calculate_changes(
-            cluster_config, cluster_state, local_state)
-        self.assertNotEqual(
-            NoOp(),
-            changes
-        )
-
-=======
->>>>>>> e1be9fed
 
 class BlockDeviceDeployerMountCalculateChangesTests(
     SynchronousTestCase, ScenarioMixin
@@ -3423,15 +3031,11 @@
             datasets={},
         )
 
-<<<<<<< HEAD
-    def test_calculates_changes(self):
-=======
     @given(
         discovered_datasets=lists(DISCOVERED_DATASET_STRATEGY).map(
             dataset_map_from_iterable),
     )
     def test_calculates_changes(self, discovered_datasets):
->>>>>>> e1be9fed
         """
         ``BlockDeviceDeployer.calculate_changes`` returns the changes
         calculated by calling the provided ``ICalculator``.
@@ -3443,11 +3047,7 @@
         )
         node_config = to_node(node_state)
 
-<<<<<<< HEAD
-        return assert_calculated_changes_for_deployer(
-=======
         assert_calculated_changes_for_deployer(
->>>>>>> e1be9fed
             self, self.deployer,
             node_state=node_state,
             node_config=node_config,
@@ -3455,9 +3055,6 @@
             additional_node_states=set(),
             additional_node_config=set(),
             expected_changes=self.expected_change,
-<<<<<<< HEAD
-            local_state=self.local_state,
-=======
             local_state=self.local_state.transform(
                 ["datasets"], discovered_datasets,
             ),
@@ -3465,7 +3062,6 @@
         self.assertEqual(
             self.deployer.calculator.discovered_datasets,
             discovered_datasets,
->>>>>>> e1be9fed
         )
 
     def test_unknown_applications(self):
