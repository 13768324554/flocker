# Copyright ClusterHQ Inc.  See LICENSE file for details.

"""
Test helpers for ``flocker.node.agents.blockdevice.LoopbackBlockDeviceAPI``.
"""
from os import getuid

from pyrsistent import pmap
from twisted.python.components import proxyForInterface
from zope.interface import implementer

from ....common.process import run_process
from ....testtools import random_name

from ..blockdevice import IBlockDeviceAPI, IProfiledBlockDeviceAPI
from ..blockdevice_manager import BlockDeviceManager
from ..loopback import (
    LOOPBACK_MINIMUM_ALLOCATABLE_SIZE,
    LoopbackBlockDeviceAPI,
    Losetup,
)

from . import detach_destroy_volumes


def loopbackblockdeviceapi_for_test(test_case, allocation_unit=None):
    """
    :returns: A ``LoopbackBlockDeviceAPI`` with a temporary root directory
        created for the supplied ``test_case``.
    """
    user_id = getuid()
    if user_id != 0:
        test_case.skipTest(
            "``LoopbackBlockDeviceAPI`` uses ``losetup``, "
            "which requires root privileges. "
            "Required UID: 0, Found UID: {!r}".format(user_id)
        )

    root_path = test_case.mktemp()
    loopback_blockdevice_api = LoopbackBlockDeviceAPI.from_path(
        root_path=root_path,
        compute_instance_id=random_name(test_case),
        allocation_unit=allocation_unit,
    )
    test_case.addCleanup(detach_destroy_volumes, loopback_blockdevice_api)
    return loopback_blockdevice_api


@implementer(IProfiledBlockDeviceAPI)
class FakeProfiledLoopbackBlockDeviceAPI(
        proxyForInterface(IBlockDeviceAPI, "_loopback_blockdevice_api")):
    """
    Fake implementation of ``IProfiledBlockDeviceAPI`` and ``IBlockDeviceAPI``
    on top of ``LoopbackBlockDeviceAPI``. Profiles are not actually
    implemented for loopback devices, but this fake is useful for testing the
    intermediate layers.

    :ivar _loopback_blockdevice_api: The underlying ``LoopbackBlockDeviceAPI``.
    :ivar pmap dataset_profiles: A pmap from blockdevice_id to desired profile
        at creation time.
    """
    def __init__(self, loopback_blockdevice_api):
        self._loopback_blockdevice_api = loopback_blockdevice_api
        self.dataset_profiles = pmap({})

    def create_volume_with_profile(self, dataset_id, size, profile_name):
        """
        Calls the underlying ``create_volume`` on
        ``_loopback_blockdevice_api``, but records the desired profile_name for
        the purpose of test validation.
        """
        volume = self._loopback_blockdevice_api.create_volume(
            dataset_id=dataset_id, size=size)
        self.dataset_profiles = self.dataset_profiles.set(
            volume.blockdevice_id, profile_name)
        return volume


def fakeprofiledloopbackblockdeviceapi_for_test(test_case,
                                                allocation_unit=None):
    """
    Constructs a ``FakeProfiledLoopbackBlockDeviceAPI`` for use in tests that
    want to verify functionality with an ``IProfiledBlockDeviceAPI`` provider.
    """
    return FakeProfiledLoopbackBlockDeviceAPI(
        loopback_blockdevice_api=loopbackblockdeviceapi_for_test(
            test_case, allocation_unit=allocation_unit))


def formatted_loopback_device_for_test(test_case, label=None):
<<<<<<< HEAD
=======
    """
    Create a loopback device, with a backing file located in the temporary
    directory for this test case.
    Format it with ext4 and optionally add a filesystem label.
    Registers a test cleanup callback to detach the loopback device when the
    test is complete.

    :returns: A ``LoopDevice``.
    """
>>>>>>> 9fea974a
    losetup = Losetup()
    backing_file = test_case.make_temporary_file()
    with backing_file.open('wb') as f:
        f.truncate(LOOPBACK_MINIMUM_ALLOCATABLE_SIZE)
    device = losetup.add(backing_file=backing_file)
    test_case.addCleanup(device.remove)
    bdm = BlockDeviceManager()
    bdm.make_filesystem(
        blockdevice=device.device,
        filesystem=u"ext4"
    )
    if label:
        # Assign a 16 byte label to the FS.
        run_process(['tune2fs', '-L', label, device.device.path])
    return device<|MERGE_RESOLUTION|>--- conflicted
+++ resolved
@@ -88,8 +88,6 @@
 
 
 def formatted_loopback_device_for_test(test_case, label=None):
-<<<<<<< HEAD
-=======
     """
     Create a loopback device, with a backing file located in the temporary
     directory for this test case.
@@ -99,7 +97,6 @@
 
     :returns: A ``LoopDevice``.
     """
->>>>>>> 9fea974a
     losetup = Losetup()
     backing_file = test_case.make_temporary_file()
     with backing_file.open('wb') as f:
