# Copyright ClusterHQ Inc.  See LICENSE file for details.

"""
Helper module to provide macros for logging support
for storage drivers (AWS, Cinder).
See https://clusterhq.atlassian.net/browse/FLOC-2053
for consolidation opportunities.
"""

from eliot import Field, ActionType, MessageType

# Begin: Common structures used by all (AWS, OpenStack)
# storage drivers.

# An OPERATION is a list of:
# IBlockDeviceAPI name, positional arguments, keyword arguments.
OPERATION = Field.for_types(
    u"operation", [list],
    u"The IBlockDeviceAPI operation being executed,"
    u"along with positional and keyword arguments.")

# End: Common structures used by all storage drivers.

# Begin: Helper datastructures to log IBlockDeviceAPI calls
# from AWS storage driver using Eliot.

# ActionType used by AWS storage driver.
AWS_ACTION = ActionType(
    u"flocker:node:agents:blockdevice:aws",
    [OPERATION],
    [],
    u"An IBlockDeviceAPI operation is executing using AWS storage driver.")

# Three fields to gather from EC2 response to Boto.
AWS_CODE = Field.for_types(
    "aws_code", [bytes, unicode],
    u"The error response code.")
AWS_MESSAGE = Field.for_types(
    "aws_message", [unicode],
    u"A human-readable error message given by the response.",
)
AWS_REQUEST_ID = Field.for_types(
    "aws_request_id", [bytes, unicode],
    u"The unique identifier assigned by the server for this request.",
)

# Structures to help log ``boto.exception.EC2ResponseError`` from AWS.
BOTO_EC2RESPONSE_ERROR = MessageType(
    u"flocker:node:agents:blockdevice:aws:boto_ec2response_error",
    [AWS_CODE, AWS_MESSAGE, AWS_REQUEST_ID],
)

DEVICES = Field.for_types(
    u"devices", [list],
    u"List of devices currently in use by the compute instance.")
NO_AVAILABLE_DEVICE = MessageType(
    u"flocker:node:agents:blockdevice:aws:no_available_device",
    [DEVICES],
)
IN_USE_DEVICES = MessageType(
    u"flocker:node:agents:blockdevice:aws:in_use_devices",
    [DEVICES],
    u"Log current devices.",
)

NEW_DEVICES = Field.for_types(
    u"new_devices", [list],
    u"List of new devices in the compute instance.")
NEW_DEVICES_SIZE = Field.for_types(
    u"new_devices_size", [list],
    u"List of sizes of new devices in the compute instance.")
SIZE = Field.for_types(
    u"size", [int],
    u"Size, in bytes, of new device we are expecting to manifest."
    u"in the OS.")
TIME_LIMIT = Field.for_types(
    u"time_limit", [int],
    u"Time, in seconds, waited for new device to manifest in the OS.")
NO_NEW_DEVICE_IN_OS = MessageType(
    u"flocker:node:agents:blockdevice:aws:no_new_device",
    [NEW_DEVICES, NEW_DEVICES_SIZE, SIZE, TIME_LIMIT],
    u"No new block device manifested in the OS in given time.",)

VOLUME_ID = Field.for_types(
    u"volume_id", [bytes, unicode],
    u"The identifier of volume of interest.")
STATUS = Field.for_types(
    u"status", [bytes, unicode],
    u"Current status of the volume.")
TARGET_STATUS = Field.for_types(
    u"target_status", [bytes, unicode],
    u"Expected target status of the volume, as a result of an AWS API call.")
WAIT_TIME = Field.for_types(
    u"wait_time", [int],
    u"Time, in seconds, system waited for the volume to reach target status.")
WAITING_FOR_VOLUME_STATUS_CHANGE = MessageType(
    u"flocker:node:agents:blockdevice:aws:volume_status_change_wait",
    [VOLUME_ID, STATUS, TARGET_STATUS, WAIT_TIME],
    u"Waiting for a volume to reach target status.",)

BOTO_LOG_HEADER = u'flocker:node:agents:blockdevice:aws:boto_logs'
# End: Helper datastructures used by AWS storage driver.

# Begin: Helper datastructures used by OpenStack storage drivers

CODE = Field.for_types("code", [int], u"The HTTP response code.")
MESSAGE = Field.for_types(
    "message", [unicode],
    u"A human-readable error message given by the response.",
)
DETAILS = Field.for_types("details", [dict], u"Extra details about the error.")
REQUEST_ID = Field.for_types(
    "request_id", [bytes, unicode],
    u"The unique identifier assigned by the server for this request.",
)
URL = Field.for_types("url", [bytes, unicode], u"The request URL.")
METHOD = Field.for_types("method", [bytes, unicode], u"The request method.")

NOVA_CLIENT_EXCEPTION = MessageType(
    u"flocker:node:agents:blockdevice:openstack:nova_client_exception",
    [CODE, MESSAGE, DETAILS, REQUEST_ID, URL, METHOD],
)

RESPONSE = Field.for_types("response", [bytes, unicode], u"The response body.")

KEYSTONE_HTTP_ERROR = MessageType(
    u"flocker:node:agents:blockdevice:openstack:keystone_http_error",
    [CODE, RESPONSE, MESSAGE, DETAILS, REQUEST_ID, URL, METHOD],
)

LOCAL_IPS = Field(
    u"local_ips",
    repr,
    u"The IP addresses found on the target node."
)

API_IPS = Field(
    u"api_ips",
    repr,
    u"The IP addresses and instance_ids for all nodes."
)

COMPUTE_INSTANCE_ID_NOT_FOUND = MessageType(
    u"flocker:node:agents:blockdevice:openstack:compute_instance_id:not_found",
    [LOCAL_IPS, API_IPS],
    u"Unable to determine the instance ID of this node.",
)

CINDER_LOG_HEADER = u'flocker:node:agents:blockdevice:openstack'

# ActionType used by OpenStack storage driver.
OPENSTACK_ACTION = ActionType(
    CINDER_LOG_HEADER,
    [OPERATION],
    [],
    u"An IBlockDeviceAPI operation is executing using OpenStack"
    u"storage driver.")

<<<<<<< HEAD
ITERATION = Field.for_types("iteration", [int],
    u"The retry iteration attempt after RequestEntityTooLarge exception.")
RETRY_ACTION = ActionType(
    u"flocker:node:agents:blockdevice:openstack:retry",
    [ITERATION, OPERATION],
    [],
    u"A failed OpenStack operation is being retried due to "
    u"backend operation rate limiting.")
RETRY_AFTER = Field.for_types("retry_after", [int],
    u"The number of seconds recommended by storage backend to wait "
    u"before attempting retry.")
OPENSTACK_RETRY_AFTER = MessageType(
    u"flocker:node:agents:blockdevice:openstack:waiting_to_retry",
    [METHOD, RETRY_AFTER],
)
=======
CINDER_CREATE_VOLUME = u'flocker:node:agents:blockdevice:openstack:create_volume'

>>>>>>> 11833633
# End: Helper datastructures used by OpenStack storage driver.<|MERGE_RESOLUTION|>--- conflicted
+++ resolved
@@ -156,7 +156,6 @@
     u"An IBlockDeviceAPI operation is executing using OpenStack"
     u"storage driver.")
 
-<<<<<<< HEAD
 ITERATION = Field.for_types("iteration", [int],
     u"The retry iteration attempt after RequestEntityTooLarge exception.")
 RETRY_ACTION = ActionType(
@@ -172,8 +171,7 @@
     u"flocker:node:agents:blockdevice:openstack:waiting_to_retry",
     [METHOD, RETRY_AFTER],
 )
-=======
+
 CINDER_CREATE_VOLUME = u'flocker:node:agents:blockdevice:openstack:create_volume'
 
->>>>>>> 11833633
 # End: Helper datastructures used by OpenStack storage driver.