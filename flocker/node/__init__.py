--- conflicted
+++ resolved
@@ -8,13 +8,8 @@
     ConfigurationError, model_from_configuration, current_from_configuration,
     )
 from ._model import (
-<<<<<<< HEAD
-    Application, Deployment, DockerImage, Node, StateChanges, Port, Link)
-from ._deploy import Deployer
-=======
-    Application, Deployment, DockerImage, Node, Port)
+    Application, Deployment, DockerImage, Node, Port, Link)
 from ._deploy import Deployer, NodeState, SSH_PRIVATE_KEY_PATH
->>>>>>> 4f2fa511
 
 __all__ = [
     'ConfigurationError',
@@ -26,10 +21,7 @@
     'DockerImage',
     'Node',
     'Port',
-<<<<<<< HEAD
     'Link',
-=======
     'NodeState',
     'SSH_PRIVATE_KEY_PATH',
->>>>>>> 4f2fa511
 ]