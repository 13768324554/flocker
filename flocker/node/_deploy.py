--- conflicted
+++ resolved
@@ -12,12 +12,8 @@
 from characteristic import attributes
 
 from pyrsistent import pmap, PRecord, field
-<<<<<<< HEAD
-from pickle import loads, dumps
-=======
 
 from eliot import write_failure, Logger
->>>>>>> b286b6e0
 
 from twisted.internet.defer import gatherResults, fail, succeed
 
