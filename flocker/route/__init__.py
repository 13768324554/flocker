--- conflicted
+++ resolved
@@ -16,12 +16,6 @@
 cooperating nodes.
 """
 
-<<<<<<< HEAD
-__all__ = ["create", "enumerate_proxies"]
+__all__ = ["create_proxy_to", "enumerate_proxies"]
 
-from ._iptables import create, enumerate_proxies
-=======
-__all__ = ["create_proxy_to"]
-
-from ._iptables import create_proxy_to
->>>>>>> c974c5d4
+from ._iptables import create_proxy_to, enumerate_proxies