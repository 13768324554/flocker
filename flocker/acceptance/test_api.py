--- conflicted
+++ resolved
@@ -433,21 +433,14 @@
     Create a dataset on a cluster (on its first node, specifically).
 
     :param TestCase test_case: The test the API is running on.
-<<<<<<< HEAD
-    :param Cluster cluster: The cluster to use.
-=======
     :param Cluster cluster: The test ``Cluster``.
->>>>>>> acb3da2b
     :param int maximum_size: The size of the dataset to create on the test
         cluster.
     :return: ``Deferred`` firing with a tuple of (``Cluster``
         instance, dataset dictionary) once the dataset is present in
         actual cluster state.
     """
-<<<<<<< HEAD
-=======
     # Configure a dataset on node1
->>>>>>> acb3da2b
     requested_dataset = {
         u"primary": cluster.nodes[0].uuid,
         u"dataset_id": unicode(uuid4()),
@@ -455,18 +448,6 @@
         u"metadata": {u"name": u"my_volume"},
     }
 
-<<<<<<< HEAD
-    d = cluster.create_dataset(requested_dataset)
-
-    def got_result(result):
-        test_case.addCleanup(
-            cluster.delete_dataset, requested_dataset[u"dataset_id"])
-        return result
-    d.addCallback(got_result)
-    d.addCallback(
-        lambda (cluster, dataset): cluster.wait_for_dataset(dataset))
-    return d
-=======
     configuring_dataset = cluster.create_dataset(requested_dataset)
 
     # Wait for the dataset to be created
@@ -475,7 +456,6 @@
     )
 
     return waiting_for_create
->>>>>>> acb3da2b
 
 
 class DatasetAPITests(TestCase):
