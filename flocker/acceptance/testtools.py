# Copyright ClusterHQ Ltd.  See LICENSE file for details.

"""
Testing utilities for ``flocker.acceptance``.
"""
from functools import wraps
from json import dumps
from os import environ, close
from unittest import SkipTest, skipUnless
from uuid import uuid4, UUID
from socket import socket
from contextlib import closing
from tempfile import mkstemp

import yaml
import json
import ssl

from docker import Client
from docker.tls import TLSConfig

from twisted.web.http import OK, CREATED
from twisted.python.filepath import FilePath
from twisted.python.constants import Names, NamedConstant
from twisted.python.procutils import which
from twisted.internet import reactor
from twisted.internet.error import ProcessTerminated

from eliot import start_action, Message, write_failure
from eliot.twisted import DeferredContext

from treq import json_content, content, get, post

from pyrsistent import PRecord, field, CheckedPVector, pmap

from ..control import (
    Application, AttachedVolume, DockerImage, Manifestation, Dataset,
)

from ..common import gather_deferreds, loop_until
from ..common.runner import download_file, run_ssh

from ..control.httpapi import REST_API_PORT
from ..ca import treq_with_authentication, UserCredential
from ..testtools import random_name
from ..apiclient import FlockerClient, DatasetState
from ..node.agents.ebs import aws_from_configuration

from .node_scripts import SCRIPTS as NODE_SCRIPTS

try:
    from pymongo import MongoClient
    from pymongo.errors import PyMongoError
    PYMONGO_INSTALLED = True
except ImportError:
    PYMONGO_INSTALLED = False

__all__ = [
    'require_cluster',
    'MONGO_APPLICATION', 'MONGO_IMAGE', 'get_mongo_application',
    'require_flocker_cli', 'create_application',
    'create_attached_volume', 'get_docker_client'
    ]

# XXX This assumes that the desired version of flocker-cli has been installed.
# Instead, the testing environment should do this automatically.
# See https://clusterhq.atlassian.net/browse/FLOC-901.
require_flocker_cli = skipUnless(which("flocker-deploy"),
                                 "flocker-deploy not installed")

require_mongo = skipUnless(
    PYMONGO_INSTALLED, "PyMongo not installed")


# XXX The MONGO_APPLICATION will have to be removed because it does not match
# the tutorial yml files, and the yml should be testably the same:
# https://clusterhq.atlassian.net/browse/FLOC-947
MONGO_APPLICATION = u"mongodb-example-application"
MONGO_IMAGE = u"clusterhq/mongodb"

DOCKER_PORT = 2376


# Sometimes the TCP connection to Docker containers get stuck somewhere.
# Unless we avoid having to wait the full TCP timeout period the test will
# definitely fail with a timeout error (after a long delay!).  Anywhere we're
# polling for a condition, it's better to time out quickly and retry instead of
# possibly getting stuck in this case.
SOCKET_TIMEOUT_FOR_POLLING = 2.0


def get_docker_client(cluster, address):
    """
    Open a Docker client to the given address.

    :param Cluster cluster: Description of the cluster we're talking to.
    :param bytes address: The public IP of the node to connect to.

    :return: Docker ``Client`` instance.
    """
    def get_path(name):
        return cluster.certificates_path.child(name).path

    tls = TLSConfig(
        client_cert=(get_path(b"user.crt"), get_path(b"user.key")),
        # Blows up if not set
        # (https://github.com/shazow/urllib3/issues/695):
        ssl_version=ssl.PROTOCOL_TLSv1,
        # Don't validate hostname, we don't generate it correctly, but
        # do verify certificate authority signed the server certificate:
        assert_hostname=False,
        verify=get_path(b"cluster.crt"))
    return Client(base_url="https://{}:{}".format(address, DOCKER_PORT),
                  tls=tls, timeout=100, version='1.21')


def get_mongo_application():
    """
    Return a new ``Application`` with a name and image corresponding to
    the MongoDB tutorial example:

    http://doc-dev.clusterhq.com/gettingstarted/tutorial/index.html
    """
    return Application(
        name=MONGO_APPLICATION,
        image=DockerImage.from_string(MONGO_IMAGE + u':latest'),
    )


def create_application(name, image, ports=frozenset(), volume=None,
                       links=frozenset(), environment=None, memory_limit=None,
                       cpu_shares=None):
    """
    Instantiate an ``Application`` with the supplied parameters and return it.
    """
    return Application(
        name=name, image=DockerImage.from_string(image + u':latest'),
        ports=ports, volume=volume, links=links, environment=environment,
        memory_limit=memory_limit, cpu_shares=cpu_shares
    )


def create_attached_volume(dataset_id, mountpoint, maximum_size=None,
                           metadata=pmap()):
    """
    Create an ``AttachedVolume`` instance with the supplied parameters and
    return it.

    :param unicode dataset_id: The unique identifier of the dataset of the
        attached volume.
    :param bytes mountpoint: The path at which the volume is attached.
    :param int maximum_size: An optional maximum size for the volume.

    :return: A new ``AttachedVolume`` instance referencing a primary
        manifestation of a dataset with the given unique identifier.
    """
    return AttachedVolume(
        manifestation=Manifestation(
            dataset=Dataset(
                dataset_id=dataset_id,
                maximum_size=maximum_size,
                metadata=metadata,
            ),
            primary=True,
        ),
        mountpoint=FilePath(mountpoint),
    )


# Highly duplicative of other constants.  FLOC-2584.
class DatasetBackend(Names):
    loopback = NamedConstant()
    zfs = NamedConstant()
    aws = NamedConstant()
    openstack = NamedConstant()


def get_dataset_backend(test_case):
    """
    Get the volume backend the acceptance tests are running as.

    :param test_case: The ``TestCase`` running this unit test.

    :return DatasetBackend: The configured backend.
    :raise SkipTest: if the backend is specified.
    """
    backend = environ.get("FLOCKER_ACCEPTANCE_VOLUME_BACKEND")
    if backend is None:
        raise SkipTest(
            "Set acceptance testing volume backend using the " +
            "FLOCKER_ACCEPTANCE_VOLUME_BACKEND environment variable.")
    return DatasetBackend.lookupByName(backend)


def get_backend_api(test_case, cluster_id):
    """
    Get an appropriate BackendAPI for the specified dataset backend.

    Note this is a backdoor that is useful to be able to interact with cloud
    APIs in tests. For many dataset backends this does not make sense, but it
    provides a convenient means to interact with cloud backends such as EBS or
    cinder.

    :param test_case: The test case that is being run.

    :param cluster_id: The unique cluster_id, used for backend APIs that
        require this in order to be constructed.
    """
    backend_type = get_dataset_backend(test_case)
    if backend_type != DatasetBackend.aws:
        raise SkipTest(
            'This test is asking for backend type {} but only constructing '
            'aws backends is currently supported'.format(backend_type.name))
    backend_name = backend_type.name
    backend_config_filename = environ.get(
        "FLOCKER_ACCEPTANCE_TEST_VOLUME_BACKEND_CONFIG")
    if backend_config_filename is None:
        raise SkipTest(
            'This test requires the ability to construct an IBlockDeviceAPI '
            'in order to verify construction. Please set '
            'FLOCKER_ACCEPTANCE_TEST_VOLUME_BACKEND_CONFIG to a yaml filepath '
            'with the dataset configuration.')
    backend_config_filepath = FilePath(backend_config_filename)
    full_backend_config = yaml.safe_load(
        backend_config_filepath.getContent())
    backend_config = full_backend_config.get(backend_name)
    if 'backend' in backend_config:
        backend_config.pop('backend')
    return aws_from_configuration(cluster_id=cluster_id, **backend_config)


def skip_backend(unsupported, reason):
    """
    Create decorator that skips a test if the volume backend doesn't support
    the operations required by the test.

    :param supported: List of supported volume backends for this test.
    :param reason: The reason the backend isn't supported.
    """
    def decorator(test_method):
        """
        :param test_method: The test method that should be skipped.
        """
        @wraps(test_method)
        def wrapper(test_case, *args, **kwargs):
            backend = get_dataset_backend(test_case)

            if backend in unsupported:
                raise SkipTest(
                    "Backend not supported: {backend} ({reason}).".format(
                        backend=backend,
                        reason=reason,
                    )
                )
            return test_method(test_case, *args, **kwargs)
        return wrapper
    return decorator

require_moving_backend = skip_backend(
    unsupported={DatasetBackend.loopback},
    reason="doesn't support moving")


def get_default_volume_size():
    """
    :returns int: the default volume size (in bytes) supported by the
        backend the acceptance tests are using.
    """
    default_volume_size = environ.get("FLOCKER_ACCEPTANCE_DEFAULT_VOLUME_SIZE")
    if default_volume_size is None:
        raise SkipTest(
            "Set acceptance testing default volume size using the " +
            "FLOCKER_ACCEPTANCE_DEFAULT_VOLUME_SIZE environment variable.")
    return int(default_volume_size)


def get_mongo_client(host, port=27017):
    """
    Returns a ``Deferred`` which fires with a ``MongoClient`` when one has been
    created.

    See http://api.mongodb.org/python/current/api/pymongo/mongo_client.html#
        pymongo.mongo_client.MongoClient
    for more parameter information.

    :param bytes host: Hostname or IP address of the instance to connect to.
    :param int port: Port number on which to connect.

    The tutorial says "If you get a connection refused error try again after a
    few seconds; the application might take some time to fully start up."
    and so here we wait until the client can be created.
    """
    def create_mongo_client():
        try:
            client = MongoClient(host=host, port=port)
            client.areyoualive.posts.insert({"ping": 1})
            return client
        except PyMongoError:
            return False

    d = loop_until(reactor, create_mongo_client)
    return d


class ControlService(PRecord):
    """
    A record of the cluster's control service.

    :ivar bytes public_address: The public address of the control service.
    """
    public_address = field(type=bytes)


class Node(PRecord):
    """
    A record of a cluster node.

    :ivar bytes public_address: The public address of the node.
    :ivar bytes reported_hostname: The address of the node, as reported by the
        API.
    :ivar unicode uuid: The UUID of the node.
    """
    public_address = field(type=bytes)
    reported_hostname = field(type=bytes)
    uuid = field(type=unicode)

    def run_as_root(self, args, handle_stdout=None, handle_stderr=None):
        """
        Run a command on the node as root.

        :param args: Command and arguments to run.
        :param handle_stdout: Callable that will be called with lines parsed
            from the command stdout. By default logs an Eliot message.
        :param handle_stderr: Callable that will be called with lines parsed
            from the command stderr. By default logs an Eliot message.

        :return Deferred: Deferred that fires when the process is ended.
        """
        return run_ssh(reactor, "root", self.public_address, args,
                       handle_stdout=handle_stdout,
                       handle_stderr=handle_stderr)

    def reboot(self):
        """
        Reboot the node.
        """
        result = self.run_as_root([b"shutdown", b"-r", b"now"])
        # Reboot kills the SSH connection:
        result.addErrback(lambda f: f.trap(ProcessTerminated))
        return result

    def run_script(self, python_script, *argv):
        """
        Run a Python script as root on the node.

        :param python_script: Name of script in
            ``flocker.acceptance.node_scripts`` to run.
        :param argv: Additional arguments for the script.
        """
        script = NODE_SCRIPTS.child(python_script + ".py").getContent()
        return self.run_as_root([b"python", b"-c", script] +
                                list(argv))


class _NodeList(CheckedPVector):
    """
    A list of nodes.

    See https://github.com/tobgu/pyrsistent/issues/26 for more succinct
    idiom combining this with ``field()``.
    """
    __type__ = Node


class ResponseError(ValueError):
    """
    An unexpected response from the REST API.
    """
    def __init__(self, code, body):
        ValueError.__init__(self, "Unexpected response code {}:\n{}\n".format(
            code, body))
        self.code = code


def check_and_decode_json(result, response_code):
    """
    Given ``treq`` response object, extract JSON and ensure response code
    is the expected one.

    :param result: ``treq`` response.
    :param int response_code: Expected response code.

    :return: ``Deferred`` firing with decoded JSON.
    """
    def error(body):
        raise ResponseError(result.code, body)

    if result.code != response_code:
        d = content(result)
        d.addCallback(error)
        return d

    return json_content(result)


def log_method(function):
    """
    Decorator that log calls to the given function.
    """
    label = "acceptance:" + function.__name__

    def log_result(result, action):
        action.add_success_fields(result=_ensure_encodeable(result))
        return result

    @wraps(function)
    def wrapper(self, *args, **kwargs):

        serializable_args = tuple(_ensure_encodeable(a) for a in args)
        serializable_kwargs = {}
        for kwarg in kwargs:
            serializable_kwargs[kwarg] = _ensure_encodeable(kwargs[kwarg])

        context = start_action(
            action_type=label,
            args=serializable_args, kwargs=serializable_kwargs,
        )
        with context.context():
            d = DeferredContext(function(self, *args, **kwargs))
            d.addCallback(log_result, context)
            d.addActionFinish()
            return d.result
    return wrapper


def _ensure_encodeable(value):
    """
    Return a version of ``value`` that is guaranteed to be able to be logged.

    Catches ``TypeError``, which is raised for intrinsically unserializable
    values, and ``ValueError``, which catches ValueError, which is raised on
    circular references and also invalid dates.

    If normal encoding fails, return ``repr(value)``.
    """
    try:
        json.dumps(value)
    except (ValueError, TypeError):
        return repr(value)
    return value


class Cluster(PRecord):
    """
    A record of the control service and the nodes in a cluster for acceptance
    testing.

    :ivar Node control_node: The node running the ``flocker-control``
        service.
    :ivar list nodes: The ``Node`` s in this cluster.

    :ivar treq: A ``treq`` client, eventually to be completely replaced by
        ``FlockerClient`` usage.
    :ivar client: A ``FlockerClient``.
    """
    control_node = field(mandatory=True, type=ControlService)
    nodes = field(mandatory=True, type=_NodeList)
    treq = field(mandatory=True)
    client = field(type=FlockerClient, mandatory=True)
    certificates_path = field(FilePath, mandatory=True)
    cluster_uuid = field(mandatory=True, type=UUID)

    @property
    def base_url(self):
        """
        :returns: The base url for API requests to this cluster's control
            service.
        """
        return b"https://{}:{}/v1".format(
            self.control_node.public_address, REST_API_PORT
        )

    @log_method
    def wait_for_deleted_dataset(self, deleted_dataset):
        """
        Poll the dataset state API until the supplied dataset does
        not exist.

        :param Dataset deleted_dataset: The configured dataset that
            we're waiting for to be removed from state.

        :returns: A ``Deferred`` which fires with ``expected_datasets``
            when the dataset is no longer found in state.
        """
        def deleted():
            request = self.client.list_datasets_state()

            def got_results(datasets):
                return deleted_dataset.dataset_id not in (
                    d.dataset_id for d in datasets)
            request.addCallback(got_results)
            return request

        waiting = loop_until(reactor, deleted)
        waiting.addCallback(lambda _: deleted_dataset)
        return waiting

    @log_method
    def wait_for_dataset(self, expected_dataset):
        """
        Poll the dataset state API until the supplied dataset exists.

        :param Dataset expected_dataset: The configured dataset that
            we're waiting for in state.

        :returns: A ``Deferred`` which fires with ``expected_datasets``
            when the cluster state matches the configuration for the given
            dataset.
        """
        expected_dataset_state = DatasetState(
            dataset_id=expected_dataset.dataset_id,
            primary=expected_dataset.primary,
            maximum_size=expected_dataset.maximum_size,
            path=None)

        def created():
            """
            Check the dataset state list for the expected dataset.
            """
            request = self.client.list_datasets_state()

            def got_results(results):
                # State has unpredictable path, so we don't bother
                # checking for its contents:
                actual_dataset_states = [d.set(path=None) for d in results]
                return expected_dataset_state in actual_dataset_states
            request.addCallback(got_results)
            return request

        waiting = loop_until(reactor, created)
        waiting.addCallback(lambda ignored: expected_dataset)
        return waiting

    @log_method
    def create_container(self, properties):
        """
        Create a container with the specified properties.

        :param dict properties: A ``dict`` mapping to the API request fields
            to create a container.

        :returns: A ``Deferred`` which fires with an API response when the
            container with the supplied properties has been persisted to the
            cluster configuration.
        """
        request = self.treq.post(
            self.base_url + b"/configuration/containers",
            data=dumps(properties),
            headers={b"content-type": b"application/json"},
            persistent=False
        )

        request.addCallback(check_and_decode_json, CREATED)
        return request

    @log_method
    def move_container(self, name, node_uuid):
        """
        Move a container.

        :param unicode name: The name of the container to move.
        :param unicode node_uuid: The UUID to which the container should
            be moved.
        :returns: A ``Deferred`` which fires with an API response when the
            container move has been persisted to the cluster configuration.
        """
        request = self.treq.post(
            self.base_url + b"/configuration/containers/" +
            name.encode("ascii"),
            data=dumps({u"node_uuid": node_uuid}),
            headers={b"content-type": b"application/json"},
            persistent=False
        )

        request.addCallback(check_and_decode_json, OK)
        return request

    @log_method
    def remove_container(self, name):
        """
        Remove a container.

        :param unicode name: The name of the container to remove.

        :returns: A ``Deferred`` which fires with an API response when the
            container removal has been persisted to the cluster configuration.
        """
        request = self.treq.delete(
            self.base_url + b"/configuration/containers/" +
            name.encode("ascii"),
            persistent=False
        )

        request.addCallback(check_and_decode_json, OK)
        return request

    @log_method
    def configured_containers(self):
        """
        Get current containers from configuration.

        :return: A ``Deferred`` firing with a tuple (cluster instance, API
            response).
        """
        request = self.treq.get(
            self.base_url + b"/configuration/containers",
            persistent=False
        )

        request.addCallback(check_and_decode_json, OK)
        return request

    @log_method
    def current_containers(self):
        """
        Get current containers.

        :return: A ``Deferred`` firing with a tuple (cluster instance, API
            response).
        """
        request = self.treq.get(
            self.base_url + b"/state/containers",
            persistent=False
        )

        request.addCallback(check_and_decode_json, OK)
        return request

    @log_method
    def wait_for_container(self, container_properties):
        """
        Poll the container state API until a container exists with all the
        supplied ``container_properties``.

        :param dict container_properties: The attributes of the container that
            we're waiting for. All the keys, values and those of nested
            dictionaries must match.
        :returns: A ``Deferred`` which fires with an API response when a
            container with the supplied properties appears in the cluster.
        """
        def created():
            """
            Check the container state list for the expected container
            properties.
            """
            request = self.current_containers()

            def got_response(containers):
                expected_container = container_properties.copy()
                for container in containers:
                    container_items = container.items()
                    if all([
                        item in container_items
                        for item in expected_container.items()
                    ]):
                        # Return cluster and container state
                        return container
                return False
            request.addCallback(got_response)
            return request

        return loop_until(reactor, created)

    @log_method
    def current_nodes(self):
        """
        Get current nodes.

        :return: A ``Deferred`` firing with a tuple (cluster instance, API
            response).
        """
        request = self.treq.get(
            self.base_url + b"/state/nodes",
            persistent=False
        )

        request.addCallback(check_and_decode_json, OK)
        return request

    @log_method
    def clean_nodes(self):
        """
        Clean containers and datasets via the API.

        :return: A `Deferred` that fires when the cluster is clean.
        """
        def api_clean_state(
            name, configuration_method, state_method, delete_method,
        ):
            """
            Clean entities from the cluster.

            :param unicode name: The name of the entities to clean.
            :param configuration_method: The function to obtain the configured
                entities.
            :param state_method: The function to get the current entities.
            :param delete_method: The method to delete an entity.

            :return: A `Deferred` that fires when the entities have been
                deleted.
            """
            context = start_action(
                action_type=u"acceptance:cleanup_" + name,
            )
            with context.context():
                get_items = DeferredContext(configuration_method())

                def delete_items(items):
                    return gather_deferreds(list(
                        delete_method(item)
                        for item in items
                    ))
                get_items.addCallback(delete_items)
                get_items.addCallback(
                    lambda ignored: loop_until(
                        reactor, lambda: state_method().addCallback(
                            lambda result: [] == result
                        )
                    )
                )
                return get_items.addActionFinish()

        def cleanup_containers(_):
            return api_clean_state(
                u"containers",
                self.configured_containers,
                self.current_containers,
                lambda item: self.remove_container(item[u"name"]),
            )

        def cleanup_datasets(_):
            return api_clean_state(
                u"datasets",
                self.client.list_datasets_configuration,
                self.client.list_datasets_state,
                lambda item: self.client.delete_dataset(item.dataset_id),
            )

        def cleanup_leases():
            context = start_action(action_type="acceptance:cleanup_leases")
            with context.context():
                get_items = DeferredContext(self.client.list_leases())

                def release_all(leases):
                    release_list = []
                    for lease in leases:
                        release_list.append(
                            self.client.release_lease(lease.dataset_id))
                    return gather_deferreds(release_list)

                get_items.addCallback(release_all)
                return get_items.addActionFinish()

        d = DeferredContext(cleanup_leases())
        d.addCallback(cleanup_containers)
        d.addCallback(cleanup_datasets)
        return d.result

    def get_file(self, node, path):
        """
        Retrieve the contents of a particular file on a particular node.

        :param Node node: The node on which to find the file.
        :param FilePath path: The path to the file on that node.
        """
        fd, name = mkstemp()
        close(fd)
        destination = FilePath(name)
        d = download_file(
            reactor, b"root", node.public_address, path, destination
        )
        d.addCallback(lambda ignored: destination)
        return d


def _get_test_cluster(reactor, node_count):
    """
    Build a ``Cluster`` instance with at least ``node_count`` nodes.

    :param int node_count: The number of nodes to ensure in the cluster.

    :returns: A ``Deferred`` which fires with a ``Cluster`` instance.
    """
    control_node = environ.get('FLOCKER_ACCEPTANCE_CONTROL_NODE')

    if control_node is None:
        raise SkipTest(
            "Set acceptance testing control node IP address using the " +
            "FLOCKER_ACCEPTANCE_CONTROL_NODE environment variable.")

    agent_nodes_env_var = environ.get('FLOCKER_ACCEPTANCE_NUM_AGENT_NODES')

    if agent_nodes_env_var is None:
        raise SkipTest(
            "Set the number of configured acceptance testing nodes using the "
            "FLOCKER_ACCEPTANCE_NUM_AGENT_NODES environment variable.")

    num_agent_nodes = int(agent_nodes_env_var)

    if num_agent_nodes < node_count:
        raise SkipTest("This test requires a minimum of {necessary} nodes, "
                       "{existing} node(s) are set.".format(
                           necessary=node_count, existing=num_agent_nodes))

    certificates_path = FilePath(
        environ["FLOCKER_ACCEPTANCE_API_CERTIFICATES_PATH"])
    cluster_cert = certificates_path.child(b"cluster.crt")
    user_cert = certificates_path.child(b"user.crt")
    user_key = certificates_path.child(b"user.key")
    user_credential = UserCredential.from_files(user_cert, user_key)
    cluster = Cluster(
        control_node=ControlService(public_address=control_node),
        nodes=[],
        treq=treq_with_authentication(
            reactor, cluster_cert, user_cert, user_key),
        client=FlockerClient(reactor, control_node, REST_API_PORT,
                             cluster_cert, user_cert, user_key),
        certificates_path=certificates_path,
        cluster_uuid=user_credential.cluster_uuid,
    )

    hostname_to_public_address_env_var = environ.get(
        "FLOCKER_ACCEPTANCE_HOSTNAME_TO_PUBLIC_ADDRESS", "{}")
    hostname_to_public_address = json.loads(hostname_to_public_address_env_var)

    # Wait until nodes are up and running:
    def nodes_available():
        Message.new(
            message_type="acceptance:get_test_cluster:polling",
        ).write()

        def failed_query(failure):
            reasons = getattr(failure.value, 'reasons', None)
            if reasons is None:
                # Guess it was something else.  Do some simpler logging.
                write_failure(failure, logger=None)
            else:
                # It is one of those.  Log all of the stuff from inside it.
                for reason in reasons:
                    write_failure(reason, logger=None)
            return False
        d = cluster.current_nodes()
        d.addCallbacks(lambda nodes: len(nodes) >= node_count,
                       # Control service may not be up yet, keep trying:
                       failed_query)
        return d
    agents_connected = loop_until(reactor, nodes_available)

    # Extract node hostnames from API that lists nodes. Currently we
    # happen know these in advance, but in FLOC-1631 node identification
    # will switch to UUIDs instead.
    agents_connected.addCallback(lambda _: cluster.current_nodes())

    def node_from_dict(node):
        reported_hostname = node["host"]
        public_address = hostname_to_public_address.get(
            reported_hostname, reported_hostname)
        return Node(
            uuid=node[u"uuid"],
            public_address=public_address.encode("ascii"),
            reported_hostname=reported_hostname.encode("ascii"),
        )
    agents_connected.addCallback(lambda nodes: cluster.set(
        "nodes", map(node_from_dict, nodes[:node_count])))
    return agents_connected


def require_cluster(num_nodes, required_backend=None):
    """
    A decorator which will call the supplied test_method when a cluster with
    the required number of nodes is available.

    :param int num_nodes: The number of nodes that are required in the cluster.

    :param required_backend: This optional parameter can be set to a
        ``DatasetBackend`` constant in order to construct the requested backend
        for use in the test. This is done in a backdoor sort of manner, and is
        only for use by tests which want to interact with the specified backend
        in order to verify the acceptance test should pass. If this is set, the
        backend api will be sent as a keyword argument ``backend`` to the test,
        and the test will be skipped if the cluster is not set up for the
        specified backend.
    """
    def decorator(test_method):
        """
        :param test_method: The test method that will be called when the
            cluster is available and which will be supplied with the
            ``cluster``keyword argument.
        """
        def call_test_method_with_cluster(cluster, test_case, args, kwargs):
            kwargs['cluster'] = cluster
            if required_backend:
                backend_type = get_dataset_backend(test_case)
                if backend_type != required_backend:
                    raise SkipTest(
                        'This test requires backend type {} but is being run '
                        'on {}.'.format(required_backend.name,
                                        backend_type.name))
                kwargs['backend'] = get_backend_api(test_case,
                                                    cluster.cluster_uuid)
            return test_method(test_case, *args, **kwargs)

        @wraps(test_method)
        def wrapper(test_case, *args, **kwargs):
            # get_clean_nodes will check that the required number of nodes are
            # reachable and clean them up prior to the test.
            # The nodes must already have been started and their flocker
            # services started.
            waiting_for_cluster = _get_test_cluster(
                reactor, node_count=num_nodes)

            def clean(cluster):
                return cluster.clean_nodes().addCallback(lambda _: cluster)

            waiting_for_cluster.addCallback(clean)
            calling_test_method = waiting_for_cluster.addCallback(
                call_test_method_with_cluster,
                test_case, args, kwargs
            )
            return calling_test_method
        return wrapper
    return decorator


def create_python_container(test_case, cluster, parameters, script,
                            cleanup=True, additional_arguments=()):
    """
    Create a Python container that runs a given script.

    :param TestCase test_case: The current test.
    :param Cluster cluster: The cluster to run on.
    :param dict parameters: Parameters for the ``create_container`` JSON
        query, beyond those provided by this function.
    :param FilePath script: Python code to run.
    :param bool cleanup: If true, remove container when test is over.
    :param additional_arguments: Additional arguments to pass to the
        script.

    :return: ``Deferred`` that fires when the configuration has been updated.
    """
    parameters = parameters.copy()
    parameters[u"image"] = u"python:2.7-slim"
    parameters[u"command_line"] = [u"python", u"-c",
                                   script.getContent().decode("ascii")] + list(
                                       additional_arguments)
    if u"restart_policy" not in parameters:
        parameters[u"restart_policy"] = {u"name": u"never"}
    if u"name" not in parameters:
        parameters[u"name"] = random_name(test_case)
    creating = cluster.create_container(parameters)

    def created(response):
        if cleanup:
            test_case.addCleanup(cluster.remove_container, parameters[u"name"])
        test_case.assertEqual(response, parameters)
        return response
    creating.addCallback(created)
    return creating


def create_dataset(test_case, cluster, maximum_size=None, dataset_id=None,
                   metadata=None, node=None):
    """
    Create a dataset on a cluster (on its first node, specifically).

    :param TestCase test_case: The test the API is running on.
    :param Cluster cluster: The test ``Cluster``.
    :param int maximum_size: The size of the dataset to create on the test
        cluster.
    :param UUID dataset_id: The v4 UUID of the dataset.
        Generated if not specified.
<<<<<<< HEAD
    :param dict metadata: Metadata to be added to the create_dataset
        request.
=======
    :param dict metadata: Additional metadata to be added to the create_dataset
        request beyond the default "name": "my_volume" metadata.
    :param node: Node to create dataset on. By default first one in cluster.
>>>>>>> dda02e85
    :return: ``Deferred`` firing with a ``flocker.apiclient.Dataset``
        dataset is present in actual cluster state.
    """
    if maximum_size is None:
        maximum_size = get_default_volume_size()
    if dataset_id is None:
        dataset_id = uuid4()
    if metadata is None:
        metadata = {}
<<<<<<< HEAD
    configuring_dataset = cluster.client.create_dataset(
        cluster.nodes[0].uuid, maximum_size=maximum_size,
        dataset_id=dataset_id, metadata=metadata,
=======
    metadata_arg = {u"name": u"my_volume"}
    metadata_arg.update(metadata)
    if node is None:
        node = cluster.nodes[0]

    configuring_dataset = cluster.client.create_dataset(
        node.uuid, maximum_size=maximum_size,
        dataset_id=dataset_id, metadata=metadata_arg
>>>>>>> dda02e85
    )

    # Wait for the dataset to be created
    waiting_for_create = configuring_dataset.addCallback(
        lambda dataset: cluster.wait_for_dataset(dataset)
    )

    return waiting_for_create


def verify_socket(host, port):
    """
    Wait until the destination socket can be reached.

    :param bytes host: Host to connect to.
    :param int port: Port to connect to.

    :return Deferred: Firing when connection is possible.
    """
    def can_connect():
        with closing(socket()) as s:
            s.settimeout(SOCKET_TIMEOUT_FOR_POLLING)
            conn = s.connect_ex((host, port))
            Message.new(
                message_type="acceptance:verify_socket",
                host=host,
                port=port,
                result=conn,
            ).write()
            return conn == 0

    dl = loop_until(reactor, can_connect)
    return dl


def post_http_server(test, host, port, data, expected_response=b"ok"):
    """
    Make a POST request to an HTTP server on the given host and port
    and assert that the response body matches the expected response.

    :param bytes host: Host to connect to.
    :param int port: Port to connect to.
    :param bytes data: The raw request body data.
    :param bytes expected_response: The HTTP response body expected.
        Defaults to b"ok"
    """
    def make_post(host, port, data):
        request = post(
            "http://{host}:{port}".format(host=host, port=port),
            data=data,
            timeout=SOCKET_TIMEOUT_FOR_POLLING,
            persistent=False,
        )

        def failed(failure):
            Message.new(message_type=u"acceptance:http_query_failed",
                        reason=unicode(failure)).write()
            return False
        request.addCallbacks(content, failed)
        return request
    d = verify_socket(host, port)
    d.addCallback(lambda _: loop_until(reactor, lambda: make_post(
        host, port, data)))
    d.addCallback(test.assertEqual, expected_response)
    return d


def check_http_server(host, port):
    """
    Check if an HTTP server is running.

    Attempts a request to an HTTP server and indicate the success
    or failure of the request.

    :param bytes host: Host to connect to.
    :param int port: Port to connect to.

    :return Deferred: Fires with True if the request received a response,
            False if the request failed.
    """
    req = get(
        "http://{host}:{port}".format(host=host, port=port),
        timeout=SOCKET_TIMEOUT_FOR_POLLING,
        persistent=False,
    )

    def failed(failure):
        return False

    def succeeded(result):
        return True

    req.addCallbacks(succeeded, failed)
    return req


def query_http_server(host, port, path=b""):
    """
    Return the response from a HTTP server.

    We try multiple since it may take a little time for the HTTP
    server to start up.

    :param bytes host: Host to connect to.
    :param int port: Port to connect to.
    :param bytes path: Optional path and query string.

    :return: ``Deferred`` that fires with the body of the response.
    """
    def query():
        req = get(
            "http://{host}:{port}{path}".format(
                host=host, port=port, path=path),
            timeout=SOCKET_TIMEOUT_FOR_POLLING,
            persistent=False,
        )

        def failed(failure):
            Message.new(message_type=u"acceptance:http_query_failed",
                        reason=unicode(failure)).write()
            return False
        req.addCallbacks(content, failed)
        return req

    d = verify_socket(host, port)
    d.addCallback(lambda _: loop_until(reactor, query))
    return d


def assert_http_server(test, host, port,
                       path=b"", expected_response=b"hi"):

    """
    Assert that a HTTP serving a response with body ``b"hi"`` is running
    at given host and port.

    This can be coupled with code that only conditionally starts up
    the HTTP server via Flocker in order to check if that particular
    setup succeeded.

    :param bytes host: Host to connect to.
    :param int port: Port to connect to.
    :param bytes path: Optional path and query string.
    :param bytes expected_response: The HTTP response body expected.
        Defaults to b"hi"

    :return: ``Deferred`` that fires when assertion has run.
    """
    d = query_http_server(host, port, path)
    d.addCallback(test.assertEqual, expected_response)
    return d<|MERGE_RESOLUTION|>--- conflicted
+++ resolved
@@ -979,14 +979,9 @@
         cluster.
     :param UUID dataset_id: The v4 UUID of the dataset.
         Generated if not specified.
-<<<<<<< HEAD
     :param dict metadata: Metadata to be added to the create_dataset
         request.
-=======
-    :param dict metadata: Additional metadata to be added to the create_dataset
-        request beyond the default "name": "my_volume" metadata.
     :param node: Node to create dataset on. By default first one in cluster.
->>>>>>> dda02e85
     :return: ``Deferred`` firing with a ``flocker.apiclient.Dataset``
         dataset is present in actual cluster state.
     """
@@ -996,20 +991,11 @@
         dataset_id = uuid4()
     if metadata is None:
         metadata = {}
-<<<<<<< HEAD
-    configuring_dataset = cluster.client.create_dataset(
-        cluster.nodes[0].uuid, maximum_size=maximum_size,
-        dataset_id=dataset_id, metadata=metadata,
-=======
-    metadata_arg = {u"name": u"my_volume"}
-    metadata_arg.update(metadata)
     if node is None:
         node = cluster.nodes[0]
-
     configuring_dataset = cluster.client.create_dataset(
         node.uuid, maximum_size=maximum_size,
-        dataset_id=dataset_id, metadata=metadata_arg
->>>>>>> dda02e85
+        dataset_id=dataset_id, metadata=metadata,
     )
 
     # Wait for the dataset to be created
