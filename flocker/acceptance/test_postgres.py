# Copyright Hybrid Logic Ltd.  See LICENSE file for details.

"""
Tests for running and managing PostgreSQL with Flocker.
"""
from unittest import skipUnless
from uuid import uuid4

from pyrsistent import pmap, freeze, thaw

from twisted.python.filepath import FilePath
from twisted.trial.unittest import TestCase

from flocker.control import (
    Application, DockerImage, AttachedVolume, Port, Dataset, Manifestation,
    )
from flocker.testtools import loop_until

from .testtools import (assert_expected_deployment, flocker_deploy, get_nodes,
<<<<<<< HEAD
                        require_flocker_cli, require_backend)
=======
                        require_flocker_cli, require_moving_backend)

from ..testtools import REALISTIC_BLOCKDEVICE_SIZE
>>>>>>> 400b7ae5


try:
    from pg8000 import connect, InterfaceError, ProgrammingError
    PG8000_INSTALLED = True
except ImportError:
    PG8000_INSTALLED = False

POSTGRES_INTERNAL_PORT = 5432
POSTGRES_EXTERNAL_PORT = 5432

POSTGRES_APPLICATION_NAME = u"postgres-volume-example"
POSTGRES_IMAGE = u"postgres"
POSTGRES_VOLUME_MOUNTPOINT = u'/var/lib/postgresql/data'

POSTGRES_APPLICATION = Application(
    name=POSTGRES_APPLICATION_NAME,
    image=DockerImage.from_string(POSTGRES_IMAGE + u':latest'),
    ports=frozenset([
        Port(internal_port=POSTGRES_INTERNAL_PORT,
             external_port=POSTGRES_EXTERNAL_PORT),
        ]),
    volume=AttachedVolume(
        manifestation=Manifestation(
            dataset=Dataset(
                dataset_id=unicode(uuid4()),
                metadata=pmap({"name": POSTGRES_APPLICATION_NAME}),
                maximum_size=REALISTIC_BLOCKDEVICE_SIZE),
            primary=True),
        mountpoint=FilePath(POSTGRES_VOLUME_MOUNTPOINT),
    ),
)


class PostgresTests(TestCase):
    """
    Tests for running and managing PostgreSQL with Flocker.
    """
    @require_flocker_cli
    def setUp(self):
        """
        Deploy PostgreSQL to a node.
        """
        getting_nodes = get_nodes(self, num_nodes=2)

        def deploy_postgres(node_ips):
            self.node_1, self.node_2 = node_ips

            postgres_deployment = {
                u"version": 1,
                u"nodes": {
                    self.node_1: [POSTGRES_APPLICATION_NAME],
                    self.node_2: [],
                },
            }

            self.postgres_deployment_moved = {
                u"version": 1,
                u"nodes": {
                    self.node_1: [],
                    self.node_2: [POSTGRES_APPLICATION_NAME],
                },
            }

            self.postgres_application = {
                u"version": 1,
                u"applications": {
                    POSTGRES_APPLICATION_NAME: {
                        u"image": POSTGRES_IMAGE,
                        u"ports": [{
                            u"internal": POSTGRES_INTERNAL_PORT,
                            u"external": POSTGRES_EXTERNAL_PORT,
                        }],
                        u"volume": {
                            u"dataset_id":
                                POSTGRES_APPLICATION.volume.dataset.dataset_id,
                            # The location within the container where the data
                            # volume will be mounted; see:
                            # https://github.com/docker-library/postgres/blob/
                            # docker/Dockerfile.template
                            u"mountpoint": POSTGRES_VOLUME_MOUNTPOINT,
                            u"maximum_size": "%d" % (REALISTIC_BLOCKDEVICE_SIZE,),
                        },
                    },
                },
            }

            self.postgres_application_different_port = thaw(freeze(
                self.postgres_application).transform(
                    [u"applications", POSTGRES_APPLICATION_NAME, u"ports", 0,
                     u"external"], POSTGRES_EXTERNAL_PORT + 1))

            flocker_deploy(self, postgres_deployment,
                           self.postgres_application)

        getting_nodes.addCallback(deploy_postgres)
        return getting_nodes

    def test_deploy(self):
        """
        Verify that Docker reports that PostgreSQL is running on one node and
        not another.
        """
        return assert_expected_deployment(self, {
            self.node_1: set([POSTGRES_APPLICATION]),
            self.node_2: set([]),
        })

<<<<<<< HEAD
    @require_backend(["zfs", "openstack", "ebs"])
=======
    @require_moving_backend
>>>>>>> 400b7ae5
    def test_moving_postgres(self):
        """
        It is possible to move PostgreSQL to a new node.
        """
        flocker_deploy(self, self.postgres_deployment_moved,
                       self.postgres_application)

        return assert_expected_deployment(self, {
            self.node_1: set([]),
            self.node_2: set([POSTGRES_APPLICATION]),
        })

    def _get_postgres_connection(self, host, user, port, database=None):
        """
        Returns a ``Deferred`` which fires with a pg800 connection when one
        has been created.

        See http://pythonhosted.org//pg8000/dbapi.html#pg8000.connect for
        parameter information.
        """
        def connect_to_postgres():
            try:
                return connect(host=host, user=user, port=port,
                               database=database)
            except (InterfaceError, ProgrammingError):
                return False

        d = loop_until(connect_to_postgres)
        return d

    @skipUnless(PG8000_INSTALLED, "pg8000 not installed")
<<<<<<< HEAD
    @require_backend(["zfs", "openstack", "ebs"])
=======
    @require_moving_backend
>>>>>>> 400b7ae5
    def test_moving_postgres_data(self):
        """
        PostgreSQL and its data can be deployed and moved with Flocker. In
        particular, if PostgreSQL is deployed to a node, and data added to it,
        and then the application is moved to another node, the data remains
        available.
        """
        database = b'flockertest'
        user = b'postgres'

        connecting_to_application = self._get_postgres_connection(
            host=self.node_1,
            user=user,
            port=POSTGRES_EXTERNAL_PORT,
        )

        def create_database(connection_to_application):
            connection_to_application.autocommit = True
            application_cursor = connection_to_application.cursor()
            application_cursor.execute("CREATE DATABASE flockertest;")
            application_cursor.close()
            connection_to_application.close()

        connecting_to_application.addCallback(create_database)

        def connect_to_database(ignored):
            return self._get_postgres_connection(
                host=self.node_1,
                user=user,
                port=POSTGRES_EXTERNAL_PORT,
                database=database,
            )

        connecting_to_database = connecting_to_application.addCallback(
            connect_to_database)

        def add_data_node_1(db_connection_node_1):
            db_node_1_cursor = db_connection_node_1.cursor()
            db_node_1_cursor.execute(
                "CREATE TABLE testtable (testcolumn int);")
            db_node_1_cursor.execute(
                "INSERT INTO testtable (testcolumn) VALUES (3);")
            db_node_1_cursor.execute("SELECT * FROM testtable;")
            db_connection_node_1.commit()
            fetched_data = db_node_1_cursor.fetchone()[0]
            db_node_1_cursor.close()
            db_connection_node_1.close()
            self.assertEqual(fetched_data, 3)

        connecting_to_database.addCallback(add_data_node_1)

        def get_postgres_node_2(ignored):
            """
            Move PostgreSQL to ``node_2`` and return a ``Deferred`` which fires
            with a connection to the previously created database on ``node_2``.
            """
            flocker_deploy(self, self.postgres_deployment_moved,
                           self.postgres_application_different_port)

            return self._get_postgres_connection(
                host=self.node_2,
                user=user,
                port=POSTGRES_EXTERNAL_PORT + 1,
                database=database,
            )

        getting_postgres_2 = connecting_to_database.addCallback(
            get_postgres_node_2)

        def verify_data_moves(db_connection_node_2):
            db_node_2_cursor = db_connection_node_2.cursor()
            db_node_2_cursor.execute("SELECT * FROM testtable;")
            fetched_data = db_node_2_cursor.fetchone()[0]
            db_node_2_cursor.close()
            db_connection_node_2.close()
            self.assertEqual(fetched_data, 3)

        verifying_data_moves = getting_postgres_2.addCallback(
            verify_data_moves)
        return verifying_data_moves<|MERGE_RESOLUTION|>--- conflicted
+++ resolved
@@ -17,13 +17,9 @@
 from flocker.testtools import loop_until
 
 from .testtools import (assert_expected_deployment, flocker_deploy, get_nodes,
-<<<<<<< HEAD
-                        require_flocker_cli, require_backend)
-=======
                         require_flocker_cli, require_moving_backend)
 
 from ..testtools import REALISTIC_BLOCKDEVICE_SIZE
->>>>>>> 400b7ae5
 
 
 try:
@@ -132,11 +128,7 @@
             self.node_2: set([]),
         })
 
-<<<<<<< HEAD
-    @require_backend(["zfs", "openstack", "ebs"])
-=======
     @require_moving_backend
->>>>>>> 400b7ae5
     def test_moving_postgres(self):
         """
         It is possible to move PostgreSQL to a new node.
@@ -168,11 +160,7 @@
         return d
 
     @skipUnless(PG8000_INSTALLED, "pg8000 not installed")
-<<<<<<< HEAD
-    @require_backend(["zfs", "openstack", "ebs"])
-=======
     @require_moving_backend
->>>>>>> 400b7ae5
     def test_moving_postgres_data(self):
         """
         PostgreSQL and its data can be deployed and moved with Flocker. In
