--- conflicted
+++ resolved
@@ -5,12 +5,8 @@
 """
 import os
 
-<<<<<<< HEAD
+from datetime import timedelta
 from uuid import UUID, uuid4
-=======
-from datetime import timedelta
-from uuid import UUID
->>>>>>> b13f9a90
 from unittest import SkipTest, skipIf
 
 from testtools import run_test_with
@@ -27,11 +23,8 @@
 
 from ..testtools import (
     require_cluster, require_moving_backend, create_dataset, DatasetBackend,
-<<<<<<< HEAD
-    get_backend_api, verify_socket, get_default_volume_size,
-=======
-    skip_backend, get_backend_api, verify_socket
->>>>>>> b13f9a90
+    skip_backend, get_backend_api, verify_socket,
+    get_default_volume_size,
 )
 
 
