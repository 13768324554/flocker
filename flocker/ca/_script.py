# Copyright ClusterHQ Inc.  See LICENSE file for details.

"""
The command-line certificate authority tool.
"""

import os
import sys

import textwrap

from twisted.internet.defer import maybeDeferred, succeed
from twisted.python.filepath import FilePath
from twisted.python.usage import Options, UsageError

from zope.interface import implementer

from ..common.script import (ICommandLineScript,
                             FlockerScriptRunner,
                             CLILoggingPolicy)

from ._ca import (RootCredential, ControlCredential, NodeCredential,
                  UserCredential, CertificateAlreadyExistsError,
                  KeyAlreadyExistsError, PathError)


class PrettyOptions(Options):
    """
    Base class with improved output formatting for help text over
    ``twisted.python.usage.Options``. Includes ``self.helptext`` attribute
    in the wrapped help output of a CLI. Use ``self.helptext`` in place of
    ``self.longdesc``.

    A similar solution can be upstreamed to Twisted to fix ``self.longdesc``.
    https://twistedmatrix.com/trac/ticket/7864
    """
    def __str__(self):
        base = super(PrettyOptions, self).__str__()
        helptext = self.helptext if getattr(self, "helptext", None) else ""
        helptext_list = helptext.splitlines()
        description_list = []
        for line in helptext_list:
            description_list.append('\n'.join(textwrap.wrap(line, 80)).strip())
        description = '\n'.join(description_list)
        return base + description

    def getSynopsis(self):
        """
        Modified from ``twisted.python.usage.Options.getSynopsis``.

        Does not include the parent synopsis if inside a subcommand.
        This allows separate synopses to be defined for each subcommand and
        the parent command, facilitating a prettier output, e.g.

        flocker-ca --help
        Usage: flocker-ca <command> [options]

        flocker-ca initialize --help
        Usage: flocker-ca initialize <name>

        Instead of:

        flocker-ca --help
        Usage: flocker-ca <command> [options]

        flocker-ca initialize --help
        Usage: flocker-ca <command> [options] initialize <name>

        Returns a string containing a description of these options and how to
        pass them to the executed file.
        """

        default = "%s%s" % (os.path.basename(sys.argv[0]),
                            (self.longOpt and " [options]") or '')
        if self.parent is None:
            default = "Usage: %s%s" % (os.path.basename(sys.argv[0]),
                                       (self.longOpt and " [options]") or '')
        else:
            default = '%s' % ((self.longOpt and "[options]") or '')
        synopsis = getattr(self, "synopsis", default)

        synopsis = synopsis.rstrip()

        if self.parent is not None:
            commandName = getattr(
                self.parent, "command_name", os.path.basename(sys.argv[0]))
            synopsis = "Usage: %s %s" % (
                commandName, ' '.join((self.parent.subCommand, synopsis)))

        return synopsis


<<<<<<< HEAD
=======
@flocker_standard_options
class UserCertificateOptions(PrettyOptions):
    """
    Command line options for ``flocker-ca create-api-certificate``.
    """

    helptext = """Create a new certificate for an API end user.

    Creates a certificate signed by a previously generated certificate
    authority (see flocker-ca initialize command for more information).

    Required parameters:

    * name: A username for which the certificate should be created.
    """

    synopsis = "<name> [options]"

    optParameters = [
        ['inputpath', 'i', None,
         ('Path to directory containing root certificate.'
          'Defaults to current working directory.')],
        ['outputpath', 'o', None,
         ('Path to directory to write control service certificate.'
          'Defaults to current working directory.')],
    ]

    def parseArgs(self, name):
        self["name"] = name

    def run(self):
        """
        Create a new node certificate signed by the root and write it out to
        the current directory.

        :raise PathError: When the root certificate and key cannot be found.
        """
        if self["inputpath"] is None:
            self["inputpath"] = os.getcwd()
        if self["outputpath"] is None:
            self["outputpath"] = os.getcwd()

        self["inputpath"] = FilePath(self["inputpath"])
        self["outputpath"] = FilePath(self["outputpath"])

        try:
            try:
                self["name"] = self["name"].decode("utf-8")
                ca = RootCredential.from_path(self["inputpath"])
                uc = UserCredential.initialize(
                    self["outputpath"], ca, self["name"])
                self._sys_module.stdout.write(
                    u"Created {user}.crt. You can now give it to your "
                    u"API enduser so they can access the control service "
                    u"API.".format(user=uc.username).encode("utf-8")
                )
            except PathError as e:
                raise UsageError(str(e))
            except (UnicodeEncodeError, UnicodeDecodeError):
                raise UsageError(
                    u"Invalid username: Could not be converted to UTF-8")
        except UsageError as e:
            raise SystemExit(u"Error: {error}".format(error=str(e)))
        return succeed(None)


@flocker_standard_options
>>>>>>> 52b9d29c
class NodeCertificateOptions(PrettyOptions):
    """
    Command line options for ``flocker-ca create-node-certificate``.
    """

    helptext = """Create a new certificate for a node agent.

    Creates a certificate signed by a previously generated certificate
    authority (see flocker-ca initialize command for more information).
    """

    synopsis = "[options]"

    optParameters = [
        ['inputpath', 'i', None,
         ('Path to directory containing root certificate. '
          'Defaults to current working directory.')],
        ['outputpath', 'o', None,
         ('Path to directory to write control service certificate. '
          'Defaults to current working directory.')],
    ]

    def run(self):
        """
        Check if root key and certificate files (either default or as
        specified on the command line) exist in the path and error out if
        they do not. If there are no path errors, create a new node
        certificate signed by the root and write it out to the current
        directory.
        """
        if self["inputpath"] is None:
            self["inputpath"] = os.getcwd()
        if self["outputpath"] is None:
            self["outputpath"] = os.getcwd()
        self["inputpath"] = FilePath(self["inputpath"])
        self["outputpath"] = FilePath(self["outputpath"])

        try:
            try:
                ca = RootCredential.from_path(self["inputpath"])
                nc = NodeCredential.initialize(self["outputpath"], ca)
                self._sys_module.stdout.write(
                    b"Created {uuid}.crt. Copy it over to "
                    b"/etc/flocker/node.crt on your node "
                    b"machine and make sure to chmod 0600 it.".format(
                        uuid=nc.uuid
                    )
                )
            except PathError as e:
                raise UsageError(str(e))
        except UsageError as e:
            raise SystemExit(u"Error: {error}".format(error=str(e)))
        return succeed(None)


class ControlCertificateOptions(PrettyOptions):
    """
    Command line options for ``flocker-ca create-control-certificate``.
    """

    helptext = """Create a new certificate for the control service.

    Creates a certificate signed by a previously generated certificate
    authority (see flocker-ca initialize command for more information).

    The certificate will be stored in the specified output directory
    (defaults to current working directory).
    """

    synopsis = "[options]"

    optParameters = [
        ['inputpath', 'i', None,
         ('Path to directory containing root certificate. '
          'Defaults to current working directory.')],
        ['outputpath', 'o', None,
         ('Path to directory to write control service certificate. '
          'Defaults to current working directory.')],
    ]

    def run(self):
        """
        Check if control service certificate already exist in current
        directory. If it does, error out. Also check if root key and
        certificate files (either default or as specified on the command line)
        exist in the path and error out if they do not. If there are no path
        errors, create a new control service certificate signed by the root
        and write it out to the current directory.
        """
        if self["inputpath"] is None:
            self["inputpath"] = os.getcwd()
        if self["outputpath"] is None:
            self["outputpath"] = os.getcwd()
        self["inputpath"] = FilePath(self["inputpath"])
        self["outputpath"] = FilePath(self["outputpath"])

        try:
            try:
                ca = RootCredential.from_path(self["inputpath"])
                ControlCredential.initialize(self["outputpath"], ca)
                self._sys_module.stdout.write(
                    b"Created control-service.crt. Copy it over to "
                    b"/etc/flocker/control-service.crt on your control "
                    b"service machine and make sure to chmod 0600 it."
                )
            except (
                CertificateAlreadyExistsError, KeyAlreadyExistsError, PathError
            ) as e:
                raise UsageError(str(e))
        except UsageError as e:
            raise SystemExit(u"Error: {error}".format(error=str(e)))
        return succeed(None)


class InitializeOptions(PrettyOptions):
    """
    Command line options for ``flocker-ca initialize``.
    """

    helptext = """Create a new certificate authority.

    Creates a private/public key pair and self-signs the public key to
    produce a new certificate authority root certificate. These are stored
    in the current working directory. Once this has been done other
    ``flocker-ca`` commands can be run in this directory to create
    certificates singed by this particular certificate authority.

    Parameters:

    * name: Will be used as the name of the certificate authority,
      e.g. "mycluster".
    """

    synopsis = "<name>"

    def parseArgs(self, name):
        self["name"] = name
        self["path"] = FilePath(os.getcwd())

    def run(self):
        """
        Check if files already exist in current directory. If they do,
        error out. Otherwise calling APIs on CertificateAuthority,
        create new private/public key pair, self-sign, write out to
        files locally.
        """
        try:
            try:
                RootCredential.initialize(self["path"], self["name"])
                self._sys_module.stdout.write(
                    b"Created cluster.key and cluster.crt. "
                    b"Please keep cluster.key secret, as anyone who can "
                    b"access it will be able to control your cluster."
                )
            except (
                KeyAlreadyExistsError, CertificateAlreadyExistsError, PathError
            ) as e:
                raise UsageError(str(e))
        except UsageError as e:
            raise SystemExit(u"Error: {error}".format(error=str(e)))
        return succeed(None)


class CAOptions(PrettyOptions):
    """
    Command line options for ``flocker-ca``.
    """
    helptext = """flocker-ca is used to create TLS certificates.

    The certificates are used to identify the control service, nodes and
    API clients within a Flocker cluster.
    """
    synopsis = "Usage: flocker-ca <command> [options]"

    subCommands = [
        ["initialize", None, InitializeOptions,
         ("Initialize a certificate authority in the "
          "current working directory.")],
        ["create-control-certificate", None, ControlCertificateOptions,
         "Create a certificate for the control service."],
        ["create-node-certificate", None, NodeCertificateOptions,
         "Create a certificate for a node agent."],
        ["create-api-certificate", None, UserCertificateOptions,
         "Create a certificate for an API user."],
        ]


@implementer(ICommandLineScript)
class CAScript(object):
    """
    Command-line script for ``flocker-ca``.
    """
    def main(self, reactor, options):
        if options.subCommand is not None:
            return maybeDeferred(options.subOptions.run)
        else:
            return options.opt_help()


def flocker_ca_main():
    return FlockerScriptRunner(
        CAScript(), CAOptions, logging_policy=CLILoggingPolicy()).main()<|MERGE_RESOLUTION|>--- conflicted
+++ resolved
@@ -90,9 +90,6 @@
         return synopsis
 
 
-<<<<<<< HEAD
-=======
-@flocker_standard_options
 class UserCertificateOptions(PrettyOptions):
     """
     Command line options for ``flocker-ca create-api-certificate``.
@@ -158,8 +155,6 @@
         return succeed(None)
 
 
-@flocker_standard_options
->>>>>>> 52b9d29c
 class NodeCertificateOptions(PrettyOptions):
     """
     Command line options for ``flocker-ca create-node-certificate``.
