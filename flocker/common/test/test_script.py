# Copyright ClusterHQ Inc.  See LICENSE file for details.

"""Tests for :module:`flocker.common.script`."""

import sys

from eliot.testing import validateLogging, assertHasMessage

from twisted.internet import task
from twisted.internet.defer import succeed
from twisted.python import usage
from twisted.python.failure import Failure
from twisted.python.log import LogPublisher
from twisted.python import log as twisted_log
from twisted.internet.defer import Deferred
from twisted.application.service import Service

from ..script import (
    flocker_standard_options, FlockerScriptRunner, main_for_service,
    EliotObserver, TWISTED_LOG_MESSAGE,
    )
from ...testtools import (
<<<<<<< HEAD
    help_problems, FakeSysModule, make_standard_options_test,
    MemoryCoreReactor,
=======
    help_problems, FakeSysModule, StandardOptionsTestsMixin,
    MemoryCoreReactor, TestCase,
>>>>>>> 828ab144
    )


class FlockerScriptRunnerInitTests(TestCase):
    """Tests for :py:meth:`FlockerScriptRunner.__init__`."""

    def test_sys_default(self):
        """
        `FlockerScriptRunner.sys` is `sys` by default.
        """
        self.assertIs(
            sys,
            FlockerScriptRunner(
                script=None, options=None).sys_module
        )

    def test_sys_override(self):
        """
        `FlockerScriptRunner.sys` can be overridden in the constructor.
        """
        dummySys = object()
        self.assertIs(
            dummySys,
            FlockerScriptRunner(script=None, options=None,
                                sys_module=dummySys).sys_module
        )

    def test_react(self):
        """
        `FlockerScriptRunner._react` is ``task.react`` by default
        """
        self.assertIs(
            task.react,
            FlockerScriptRunner(script=None, options=None)._react
        )


class FlockerScriptRunnerParseOptionsTests(TestCase):
    """Tests for :py:meth:`FlockerScriptRunner._parse_options`."""

    def test_parse_options(self):
        """
        ``FlockerScriptRunner._parse_options`` accepts a list of arguments,
        passes them to the `parseOptions` method of its ``options`` attribute
        and returns the populated options instance.
        """
        class OptionsSpy(usage.Options):
            def parseOptions(self, arguments):
                self.parseOptionsArguments = arguments

        expectedArguments = [object(), object()]
        runner = FlockerScriptRunner(script=None, options=OptionsSpy())
        options = runner._parse_options(expectedArguments)
        self.assertEqual(expectedArguments, options.parseOptionsArguments)

    def test_parse_options_usage_error(self):
        """
        `FlockerScriptRunner._parse_options` catches `usage.UsageError`
        exceptions and writes the help text and an error message to `stderr`
        before exiting with status 1.
        """
        expectedMessage = b'foo bar baz'
        expectedCommandName = b'test_command'

        class FakeOptions(usage.Options):
            synopsis = 'Usage: %s [options]' % (expectedCommandName,)

            def parseOptions(self, arguments):
                raise usage.UsageError(expectedMessage)

        fake_sys = FakeSysModule()

        runner = FlockerScriptRunner(script=None, options=FakeOptions(),
                                     sys_module=fake_sys)
        error = self.assertRaises(SystemExit, runner._parse_options, [])
        expectedErrorMessage = b'ERROR: %s\n' % (expectedMessage,)
        errorText = fake_sys.stderr.getvalue()
        self.assertEqual(
            (1, [], expectedErrorMessage),
            (error.code,
             help_problems(u'test_command', errorText),
             errorText[-len(expectedErrorMessage):])
        )


class FlockerScriptRunnerMainTests(TestCase):
    """Tests for :py:meth:`FlockerScriptRunner.main`."""

    def test_main_uses_sysargv(self):
        """
        ``FlockerScriptRunner.main`` uses ``self.sys_module.argv``.
        """
        class SpyOptions(usage.Options):
            def opt_hello(self, value):
                self.value = value

        class SpyScript(object):
            def main(self, reactor, arguments):
                self.reactor = reactor
                self.arguments = arguments
                return succeed(None)

        options = SpyOptions()
        script = SpyScript()
        sys = FakeSysModule(argv=[b"flocker", b"--hello", b"world"])
        # XXX: We shouldn't be using this private fake and Twisted probably
        # shouldn't either. See https://twistedmatrix.com/trac/ticket/6200 and
        # https://twistedmatrix.com/trac/ticket/7527
        from twisted.test.test_task import _FakeReactor
        fakeReactor = _FakeReactor()
        runner = FlockerScriptRunner(script, options,
                                     reactor=fakeReactor, sys_module=sys,
                                     logging=False)
        self.assertRaises(SystemExit, runner.main)
        self.assertEqual(b"world", script.arguments.value)

    def test_disabled_logging(self):
        """
        If ``logging`` is set to ``False``, ``FlockerScriptRunner.main``
        does not log to ``sys.stdout``.
        """
        class Script(object):
            def main(self, reactor, arguments):
                twisted_log.msg(b"hello!")
                return succeed(None)

        script = Script()
        sys = FakeSysModule(argv=[])
        # XXX: We shouldn't be using this private fake and Twisted probably
        # shouldn't either. See https://twistedmatrix.com/trac/ticket/6200 and
        # https://twistedmatrix.com/trac/ticket/7527
        from twisted.test.test_task import _FakeReactor
        fakeReactor = _FakeReactor()
        runner = FlockerScriptRunner(script, usage.Options(),
                                     reactor=fakeReactor, sys_module=sys,
                                     logging=False)
        self.assertRaises(SystemExit, runner.main)
        self.assertEqual(sys.stdout.getvalue(), b"")


@flocker_standard_options
class TestOptions(usage.Options):
    """An unmodified ``usage.Options`` subclass for use in testing."""


<<<<<<< HEAD
class FlockerStandardOptionsTests(make_standard_options_test(TestOptions)):
=======
class FlockerStandardOptionsTests(StandardOptionsTestsMixin, TestCase):
>>>>>>> 828ab144
    """Tests for ``flocker_standard_options``

    Using a decorating an unmodified ``usage.Options`` subclass.
    """


class AsyncStopService(Service):
    """
    An ``IService`` implementation which can return an unfired ``Deferred``
    from its ``stopService`` method.

    :ivar Deferred stop_result: The object to return from ``stopService``.
        ``AsyncStopService`` won't do anything more than return it.  If it is
        ever going to fire, some external code is responsible for firing it.
    """
    def __init__(self, stop_result):
        self.stop_result = stop_result

    def stopService(self):
        Service.stopService(self)
        return self.stop_result


class MainForServiceTests(TestCase):
    """
    Tests for ``main_for_service``.
    """
    def setUp(self):
        super(MainForServiceTests, self).setUp()
        self.reactor = MemoryCoreReactor()
        self.service = Service()

    def _shutdown_reactor(self, reactor):
        """
        Simulate reactor shutdown.

        :param IReactorCore reactor: The reactor to shut down.
        """
        reactor.fireSystemEvent("shutdown")

    def test_starts_service(self):
        """
        ``main_for_service`` accepts an ``IService`` provider and starts it.
        """
        main_for_service(self.reactor, self.service)
        self.assertTrue(
            self.service.running, "The service should have been started.")

    def test_returns_unfired_deferred(self):
        """
        ``main_for_service`` returns a ``Deferred`` which has not fired.
        """
        result = main_for_service(self.reactor, self.service)
        self.assertNoResult(result)

    def test_fire_on_stop(self):
        """
        The ``Deferred`` returned by ``main_for_service`` fires with ``None``
        when the reactor is stopped.
        """
        result = main_for_service(self.reactor, self.service)
        self._shutdown_reactor(self.reactor)
        self.assertIs(None, self.successResultOf(result))

    def test_stops_service(self):
        """
        When the reactor is stopped, ``main_for_service`` stops the service it
        was called with.
        """
        main_for_service(self.reactor, self.service)
        self._shutdown_reactor(self.reactor)
        self.assertFalse(
            self.service.running, "The service should have been stopped.")

    def test_wait_for_service_stop(self):
        """
        The ``Deferred`` returned by ``main_for_service`` does not fire before
        the ``Deferred`` returned by the service's ``stopService`` method
        fires.
        """
        result = main_for_service(self.reactor, AsyncStopService(Deferred()))
        self._shutdown_reactor(self.reactor)
        self.assertNoResult(result)

    def test_fire_after_service_stop(self):
        """
        The ``Deferred`` returned by ``main_for_service`` fires once the
        ``Deferred`` returned by the service's ``stopService`` method fires.
        """
        async = Deferred()
        result = main_for_service(self.reactor, AsyncStopService(async))
        self._shutdown_reactor(self.reactor)
        async.callback(None)
        self.assertIs(None, self.successResultOf(result))


class EliotObserverTests(TestCase):
    """
    Tests for ``EliotObserver``.
    """
    @validateLogging(None)
    def test_message(self, logger):
        """
        A message logged to the given ``LogPublisher`` is converted to an
        Eliot log message.
        """
        publisher = LogPublisher()
        observer = EliotObserver(publisher)
        observer.logger = logger
        publisher.addObserver(observer)
        publisher.msg(b"Hello", b"world")
        assertHasMessage(self, logger, TWISTED_LOG_MESSAGE,
                         dict(error=False, message=u"Hello world"))

    @validateLogging(None)
    def test_error(self, logger):
        """
        An error logged to the given ``LogPublisher`` is converted to an Eliot
        log message.
        """
        publisher = LogPublisher()
        observer = EliotObserver(publisher)
        observer.logger = logger
        publisher.addObserver(observer)
        # No public API for this unfortunately, so emulate error logging:
        publisher.msg(failure=Failure(ZeroDivisionError("onoes")),
                      why=b"A zero division ono",
                      isError=True)
        message = (u'A zero division ono\nTraceback (most recent call '
                   u'last):\nFailure: exceptions.ZeroDivisionError: onoes\n')
        assertHasMessage(self, logger, TWISTED_LOG_MESSAGE,
                         dict(error=True, message=message))<|MERGE_RESOLUTION|>--- conflicted
+++ resolved
@@ -20,13 +20,8 @@
     EliotObserver, TWISTED_LOG_MESSAGE,
     )
 from ...testtools import (
-<<<<<<< HEAD
     help_problems, FakeSysModule, make_standard_options_test,
-    MemoryCoreReactor,
-=======
-    help_problems, FakeSysModule, StandardOptionsTestsMixin,
     MemoryCoreReactor, TestCase,
->>>>>>> 828ab144
     )
 
 
@@ -172,11 +167,7 @@
     """An unmodified ``usage.Options`` subclass for use in testing."""
 
 
-<<<<<<< HEAD
 class FlockerStandardOptionsTests(make_standard_options_test(TestOptions)):
-=======
-class FlockerStandardOptionsTests(StandardOptionsTestsMixin, TestCase):
->>>>>>> 828ab144
     """Tests for ``flocker_standard_options``
 
     Using a decorating an unmodified ``usage.Options`` subclass.
