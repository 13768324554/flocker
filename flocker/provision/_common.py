# Copyright Hybrid Logic Ltd.  See LICENSE file for details.

from characteristic import attributes, Attribute
from twisted.python.constants import Values, ValueConstant


@attributes([
    Attribute('version', default_value=None),
    Attribute('os_version', default_value=None),
    Attribute('branch', default_value=None),
    Attribute('build_server', default_value="http://build.clusterhq.com/"),
])
class PackageSource(object):
    """
    Source for the installation of a flocker package.

    :ivar bytes version: The version of flocker to install. If not specified,
        install the most recent version.
    :ivar bytes os_version: The version of the OS package of flocker to
        install.  If not specified, install the most recent version.
    :ivar bytes branch: The branch from which to install flocker.
        If not specified, install from the release repository.
    :ivar bytes build_server: The builderver to install from.
        Only meaningful if a branch is specified.
    """


<<<<<<< HEAD
@attributes(
    ['version', 'release', 'distribution', 'architecture']
)
class Kernel(object):
    """
    Represents the version information for a RPM kernel package.

    :ivar bytes version: The RPM version number.
    :ivar bytes release: The RPM release number.
    :ivar bytes distribution: The RPM distribution label.
    :ivar bytes architecture: x86_64 or i386.
    """
    @property
    def version_tuple(self):
        """
        :returns: A tuple of integer version components for use in sorting.
        """
        return map(int, self.version.split('.'))
=======
class Variants(Values):
    """
    Provisioning variants for wider acceptance testing coverage.

    :ivar DISTRO_TESTING: Install packages from the distribution's
        proposed-updates repository.
    :ivar DOCKER_HEAD: Install docker from a repository tracking docker HEAD.
    :ivar ZFS_TESTING: Install latest zfs build.
    """
    DISTRO_TESTING = ValueConstant("distro-testing")
    DOCKER_HEAD = ValueConstant("docker-head")
    ZFS_TESTING = ValueConstant("zfs-testing")
>>>>>>> 9b28e13a
<|MERGE_RESOLUTION|>--- conflicted
+++ resolved
@@ -25,7 +25,20 @@
     """
 
 
-<<<<<<< HEAD
+class Variants(Values):
+    """
+    Provisioning variants for wider acceptance testing coverage.
+
+    :ivar DISTRO_TESTING: Install packages from the distribution's
+        proposed-updates repository.
+    :ivar DOCKER_HEAD: Install docker from a repository tracking docker HEAD.
+    :ivar ZFS_TESTING: Install latest zfs build.
+    """
+    DISTRO_TESTING = ValueConstant("distro-testing")
+    DOCKER_HEAD = ValueConstant("docker-head")
+    ZFS_TESTING = ValueConstant("zfs-testing")
+
+
 @attributes(
     ['version', 'release', 'distribution', 'architecture']
 )
@@ -43,18 +56,4 @@
         """
         :returns: A tuple of integer version components for use in sorting.
         """
-        return map(int, self.version.split('.'))
-=======
-class Variants(Values):
-    """
-    Provisioning variants for wider acceptance testing coverage.
-
-    :ivar DISTRO_TESTING: Install packages from the distribution's
-        proposed-updates repository.
-    :ivar DOCKER_HEAD: Install docker from a repository tracking docker HEAD.
-    :ivar ZFS_TESTING: Install latest zfs build.
-    """
-    DISTRO_TESTING = ValueConstant("distro-testing")
-    DOCKER_HEAD = ValueConstant("docker-head")
-    ZFS_TESTING = ValueConstant("zfs-testing")
->>>>>>> 9b28e13a
+        return map(int, self.version.split('.'))