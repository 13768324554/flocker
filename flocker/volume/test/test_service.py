--- conflicted
+++ resolved
@@ -573,13 +573,8 @@
         into a container whose name matches that of the volume.
         See https://github.com/ClusterHQ/flocker/issues/234
         """
-<<<<<<< HEAD
         volume = Volume(uuid=u"123", name=MY_VOLUME, service=object())
-        self.assertEqual(volume._container_name, b"myns.myvolume-data")
-=======
-        volume = Volume(uuid=u"123", name=u"456", service=object())
-        self.assertEqual(volume._container_name, b"flocker--456-data")
->>>>>>> dd98f088
+        self.assertEqual(volume._container_name, b"flocker--myns.myvolume-data")
 
     def test_is_locally_owned(self):
         """
