# vim: ai ts=4 sts=4 et sw=4 ft=yaml et
#
# build.yaml
#
# This file contains the Jenkins job definitions for the Flocker project.
#
# We add new or reconfigure existing jobs in Jenkins using the Job DSL plugin.
# https://github.com/jenkinsci/job-dsl-plugin
#
# That plugin consumes 'groovy Job DSL' code through FreeStyle Jenkins job
# types which contain a 'Process Job DSLs' step.
#
# As part of the provisioning process for the Jenkins Master, we configure a
# job called 'setup_ClusterHQ_Flocker' which is responsible for querying the
# github clusterhq/flocker respository and retrieving this build.yaml file, as
# well as the jobs.groovy.j2 jinja file.
#
# As part of the provisioning process for the Jenkins Master, we also deploy
# a small python script '/usr/local/bin/render.py', this script simply contains
# code to read a YAML file into a dictionary and expand a Jinja2 template using
# the k,v in that dict.
#
# Our job 'setup_ClusterHQ_Flocker' when running, will run the 'render.py' with
# this build.yaml file and produce a jobs.groovy file.
# We do this, because we'd rather configure our jobs with YAML than with Groovy
#
# The next step in the job is a 'Process JOB DSL's' step which consumes the
# jobs.groovy file, and generates all the jenkins folders and jobs.
#
#
# We pass the branch name as a parameter to the setup_clusterhq_flocker job,
# the parameter is shown as 'RECONFIGURE_BRANCH'.
#
# The setup job only produces jobs for a single branch . We don't produce jobs
# for every branch due to the large number of branches in the repository, which
# would generate over 16000 jobs and take over an hour to run.
#
# The workflow is that, when a developer is working on a feature branch and is
# happy to start testing some of his code they will execute the job
# setup_clusterhq_flocker passing his branch as the parameter.
#
# Their jobs will then be available under the path:
# /ClusterHQ-Flocker/<branch>/
#
# Inside that folder there will be a large number of jobs, where at the top
# she/he can see a job called '_main_multijob'. This job is responsible for
# executing all other jobs in parallel and collecting the produced artifacts
# from each job after its execution.
#
# The artifacts in this case are trial logs, coverage xml reports, subunit
# reports.
#
# Those artifacts are consumed by the _main_multijob to produce an overall
# coverage report, and an aggregated summary of all the executed tests and
# their failures/skips/successes.
#

# The project contains the github owner and repository to build
project: 'ClusterHQ/flocker'

# git_url, contains the full HTTPS url for the repository to build
git_url: 'https://github.com/ClusterHQ/flocker.git'


# We use a set of YAML aliases and anchors to define the different steps
# in our jobs.
# This helps us to keep some of the code DRY, we are not forced to use YAML
# operators, a different approach could be used:
#  - bash functions
#  - python functions
#  - Rust or D code
#
common_cli:
  hashbang: &hashbang |
    #!/bin/bash -l
    # don't leak secrets
    set +x
    set -e


  # add_shell_functions, contains our the bash functions consumed by the
  # the build script.
  # We set the shebang to /bin/bash. Jenkins 'should' respect this.
  # Note:
  # We noticed that our Ubuntu /bin/bash call were being executed as /bin/sh.
  # So we as part of the slave image build process symlinked
  # /bin/sh -> /bin/bash.
  # TODO: https://clusterhq.atlassian.net/browse/FLOC-2986
  add_shell_functions: &add_shell_functions |

    # set default AWS region for S3 operations
    export S3_REGION=us-west-2
    # Docs buckets (clusterhq-staging-docs, doc-dev.clusterhq.com) are hosted in us-east-1
    export S3_DOCS_REGION=us-east-1

    # The long directory names where we build our code cause pip to fail.
    # https://gitlab.com/gitlab-org/gitlab-ci-multi-runner/issues/20
    # http://stackoverflow.com/questions/10813538/shebang-line-limit-in-bash-and-linux-kernel
    # https://github.com/spotify/dh-virtualenv/issues/10
    # so we set our virtualenv dir to live in /tmp/<random number>
    #
    export venv=/tmp/${RANDOM}
    # make sure the virtualenv doesn't already exist
    while [ -e ${venv} ]
    do
      export venv=/tmp/${RANDOM}
    done

    # fix the docker permission issue, the base image doesn't have the correct
    # permissions/owners.
    # This is to be tackled as part of:
    # https://clusterhq.atlassian.net/browse/FLOC-2689
    test -e /var/run/docker.sock && sudo chmod 777 /var/run/docker.sock

    # Returns the ip address for eth0
    # We consume this as part or the vagrant build tests.
    # Those tests run on our Mesos Cluster, the job connects to a local nginx
    # instance running on the Mesos Slave where the job is running.
    export eth0_ip=$( ip -o -4 addr show eth0 |awk '{ print $4 '} | cut -f 1 -d "/")

    # pass the exit code from the previous and return the the aggregated
    # exit status for the whole job.
    function updateExitStatus {
      # if we had previous failures, we just fail here.
      if [ "${JOB_EXIT_STATUS}" != "0" ] && [ "${JOB_EXIT_STATUS}" != "" ]; then
        echo 1
      else
         if [ "$1" !=  "0" ]; then
         # first failure on the job, lets return 1, which will set
         # JOB_EXIT_STATUS to 1 and mark the job as failed.
             echo 1
         fi
      fi
    }

    # Retries a command if it fails, using the exponential backoff algorithm.
    # Usage:
    # retry_n_times_with_timeout <max retries> <timeout in seconds> command
    #
    function retry_n_times_with_timeout {
      set +e
      max_tries=${1}
      seconds=${2}
      shift 2

      let delay=15
      let tries=0
      while [ ${tries} -lt ${max_tries} ]; do
        echo "executing...  ${*}"
        if (timeout --foreground --signal=SIGKILL ${seconds} bash -c "${*}"); then
            break
        fi
        echo Command failed, waiting ${delay}...
        sleep ${delay}
        let delay=delay*2
        let tries=tries+1

        # abort on too many failures
        if [ ${tries} -eq ${max_tries} ]; then
          echo "too many failed retries... aborting"
          exit 1
        fi

      done
    }

    # uploads a file to S3, retrying on failure.
    # usage:
    # s3_upload <bucket> <filename>
    function s3_upload() {
      echo "uploading ${2} to S3 bucket ${1} ..."
      retry_n_times_with_timeout 3 900 \
        aws --region ${S3_REGION} s3 cp "${2}" s3://${1}/
    }

    # creates a metadata file to be used with vagrant up; vagrant box update
    # usage: create_vagrant_metadata_file
    #   <filename> <box_name> <description> <version> <url> <sha1>
    function create_vagrant_metadata_file() {
      cat <<EOF_METADATA > ${1}
      {
        "name": "${2}",
        "description": "${3}",
        "versions": [{
          "version": "${4}",
          "providers": [{
            "name": "virtualbox",
            "url": "${5}",
            "checksum_type": "sha1",
            "checksum": "${6}"
          }]
        }]
      }
    EOF_METADATA
    }

    # destroy the vagrant vm and aborts the build
    # this is used when one the of the intermediate steps has failed
    # usage:
    # <some code> || abort_build
    function abort_build() {
      echo "aborting ..."
      VAGRANT_LOG=info vagrant_destroy
      exit 1
    }

    # attempts a vagrant up, and aborts the build on failure
    # usage:
    # vagrant_up
    function vagrant_up() {
      (
        retry_n_times_with_timeout 3 1200 \
          VAGRANT_LOG=info vagrant up
      ) || abort_build
    }

    # attempts to refresh the local vagrant box, and aborts the build on error
    # make sure we are using the latest available version of this vagrant box
    # usage:
    # vagrant_box_update
    function vagrant_box_update() {
      (
        retry_n_times_with_timeout 2 1800 \
          VAGRANT_LOG=info vagrant box update
      ) || abort_build
    }

    # destroys the vagrant vm
    # usage:
    # vagrant_destroy
    function vagrant_destroy() {
      VAGRANT_LOG=info vagrant destroy -f
    }

  # TODO: do we need to clean up old files on ubuntu and centos or
  # does the pre-scm plugin does this correctly for us ?
  # https://clusterhq.atlassian.net/browse/FLOC-3139
  cleanup: &cleanup |
    export PATH=/usr/local/bin:${PATH}
    # clean up the stuff from previous runs
    # due to the length of the jobname workspace, we are hitting limits in
    # our sheebang path name in pip.
    # https://github.com/spotify/dh-virtualenv/issues/10
    # http://stackoverflow.com/questions/10813538/shebang-line-limit-in-bash-and-linux-kernel
    # https://gitlab.com/gitlab-org/gitlab-ci-multi-runner/issues/20
    # So we will place the virtualenv in /tmp/v instead
    #
    rm -rf ${venv}

  setup_venv: &setup_venv |
    # Set up the new venv.
    virtualenv -p python2.7 --clear ${venv}
    . ${venv}/bin/activate
    # Upgrade Python packaging tools.
    ${venv}/bin/pip install pip==8.1.2 setuptools==23.0.0 tox==2.3.1
    # Report the versions to aid debugging.
    ${venv}/bin/python --version
    ${venv}/bin/pip --version
    ${venv}/bin/python \
        -c 'import setuptools; print "SETUPTOOLS_VERSION:", setuptools.__version__'
    ${venv}/bin/tox --version

  setup_flocker_modules: &setup_flocker_modules |
    # installs all the required python modules as well as the flocker code.
    pip install --requirement dev-requirements.txt
    # install junix for our coverage report
    pip install python-subunit junitxml

  setup_aws_env_vars: &setup_aws_env_vars |
    # set vars and run tests
    export FLOCKER_FUNCTIONAL_TEST_CLOUD_CONFIG_FILE=/tmp/acceptance.yaml
    export FLOCKER_FUNCTIONAL_TEST_CLOUD_CONFIG_SECTION=storage-drivers.aws
    AWS_ZONE=$(\
        wget -q -O - \
        http://169.254.169.254/latest/meta-data/placement/availability-zone\
    )
    export FLOCKER_FUNCTIONAL_TEST_CONFIG_OVERRIDE_zone="${AWS_ZONE}"
    # There isn't a separate meta-data endpoint to get the instance region.
    # So assume that region is always ZONE without the trailing character.
    export FLOCKER_FUNCTIONAL_TEST_CONFIG_OVERRIDE_region="${AWS_ZONE:0:-1}"
    export FLOCKER_FUNCTIONAL_TEST_CLOUD_PROVIDER=aws
    # The minimum size of an EBS volume is 1GiB.
    export FLOCKER_FUNCTIONAL_TEST_MINIMUM_ALLOCATABLE_SIZE=$((1024 ** 3 * 1))

  setup_rackspace_env_vars: &setup_rackspace_env_vars |
    # set vars and run tests
    # The /tmp/acceptance.yaml file is deployed to the jenkins slave during
    # bootstrapping. These are copied from the Jenkins Master /etc/slave_config
    # directory.
    export FLOCKER_FUNCTIONAL_TEST_CLOUD_CONFIG_FILE=/tmp/acceptance.yaml
    export FLOCKER_FUNCTIONAL_TEST_CLOUD_CONFIG_SECTION=storage-drivers.rackspace
    export FLOCKER_FUNCTIONAL_TEST_CLOUD_PROVIDER=rackspace
    export FLOCKER_FUNCTIONAL_TEST_CONFIG_OVERRIDE_region="DFW"
    # The minimum size of a Rackspace SATA Cinder volume is 75GiB. See:
    # * http://www.rackspace.com/knowledge_center/product-faq/cloud-block-storage
    export FLOCKER_FUNCTIONAL_TEST_MINIMUM_ALLOCATABLE_SIZE=$((1024 ** 3 * 75))

  setup_gce_env_vars: &setup_gce_env_vars |
    # set vars and run tests
    # The /tmp/acceptance.yaml file is deployed to the jenkins slave during
    # bootstrapping. These are copied from the Jenkins Master /etc/slave_config
    # directory.
    export FLOCKER_FUNCTIONAL_TEST_CLOUD_CONFIG_FILE=/tmp/acceptance.yaml
    export FLOCKER_FUNCTIONAL_TEST_CLOUD_CONFIG_SECTION=storage-drivers.gce
    # Segredos has project set to clusterhq-acceptance so override it.
    export FLOCKER_FUNCTIONAL_TEST_CONFIG_OVERRIDE_project="clusterhqjenkins"
    # The minimum size of a GCE PD volume is 10GiB.
    export FLOCKER_FUNCTIONAL_TEST_MINIMUM_ALLOCATABLE_SIZE=$((1024 ** 3 * 10))

  setup_coverage: &setup_coverage |
    # we install the python coverage module so generate coverage.xml files
    # which Jenkins will process through the Jenkins Cobertura plugin.
    # https://wiki.jenkins-ci.org/display/JENKINS/Cobertura+Plugin
    # This plugin allows for producing coverage reports over time for a
    # particular job, or aggregated reports across a set of related jobs.
    # This is achieved by downloading the coverage.xml artifacts from the
    # downstream child jobs to the parent job and processing those files
    # one last time through the cobertura plugin.
    # The resulting report wil contain stats from every single job.
    pip install coverage

  run_coverage: &run_coverage |
    # run coverage and produce a report
    coverage xml --include=flocker*

  convert_results_to_junit: &convert_results_to_junit |
    # pip the trial.log results through subunit and export them as junit in xml
    cat trial.log | subunit-1to2 | subunit2junitxml \
      --no-passthrough --output-to=results.xml

  # flocker artifacts contains the list of files we want to collect from our
  # _main_multijob. These are used to produce the coverage, test reports.
  flocker_artifacts: &flocker_artifacts
    - results.xml
    - _trial_temp/test.log
    - coverage.xml

  # acceptance-test-artifacts contains the list of files we want to collect
  # from our _main_multijob.
  # These are the remote logs from the acceptance tests.
  acceptance_tests_artifacts: &acceptance_tests_artifacts
    - results.xml
    - run-acceptance-tests.log
    - _trial_temp/test.log
    - remote_logs.log

  # Ubuntu acceptance tests do not collect the logs from the remote nodes
  # https://clusterhq.atlassian.net/browse/FLOC-2560
  acceptance_tests_artifacts_ubuntu_special_case: &acceptance_tests_artifacts_ubuntu_special_case
    - results.xml
    - run-acceptance-tests.log
    - remote_logs.log
    - _trial_temp/test.log

  run_trial_directories_to_delete: &run_trial_directories_to_delete
    - ${WORKSPACE}/_trial_temp
    - ${WORKSPACE}/.hypothesis

  run_acceptance_directories_to_delete: &run_acceptance_directories_to_delete
    - ${WORKSPACE}/dist

  run_trial_with_coverage: &run_trial_with_coverage |
    # The jobs.groovy.j2 file produces jobs that contain a parameterized job
    # type. These type of jobs always require a parameter to be passed on in
    # order for they to be executed.
    # We grab the value from the 'with_modules:' dictionary in the yaml job
    # defintion, and feed it to the job configuration as the default value for
    # the 'MODULE' parameter.
    # This is how we tell trial which flocker module to call.
    coverage run ${venv}/bin/trial \
      --debug-stacktraces --reporter=subunit \
      ${MODULE} 2>&1 | tee trial.log

  run_trial_with_coverage_as_root: &run_trial_with_coverage_as_root |
    # The jobs.groovy.j2 file produces jobs that contain a parameterized job
    # type. These type of jobs always require a parameter to be passed on in
    # order for they to be executed.
    # We grab the value from the 'with_modules:' dictionary in the yaml job
    # defintion, and feed it to the job configuration as the default value for
    # the 'MODULE' parameter.
    # This is how we tell trial which flocker module to call.
    sudo ${venv}/bin/coverage run ${venv}/bin/trial \
      --debug-stacktraces --reporter=subunit \
      ${MODULE} 2>&1 | tee trial.log

  run_trial_for_storage_drivers_with_coverage: &run_trial_for_storage_drivers_with_coverage |
    # The jobs.groovy.j2 file produces jobs that contain a parameterized job
    # type. These type of jobs always require a parameter to be passed on in
    # order for they to be executed.
    # We grab the value from the 'with_modules:' dictionary in the yaml job
    # defintion, and feed it to the job configuration as the default value for
    # Consume the MODULE parameter set in the job configuration
    sudo -E ${venv}/bin/coverage run ${venv}/bin/trial \
      --debug-stacktraces --reporter=subunit \
      ${MODULE} 2>&1 | tee trial.log

  setup_authentication: &setup_authentication |
    # acceptance tests rely on this file existing
    touch ${HOME}/.ssh/known_hosts
    # remove existing keys
    rm -f ${HOME}/.ssh/id_rsa*
    cp /tmp/id_rsa ${HOME}/.ssh/id_rsa
    chmod -R 0700 ${HOME}/.ssh
    ssh-keygen -N '' -f ${HOME}/.ssh/id_rsa_flocker
    eval `ssh-agent -s`
    ssh-add ${HOME}/.ssh/id_rsa

  run_acceptance_tests: &run_acceptance_tests |
    # We gather the return code but make sure we come out of these tests with 0
    # we store that code and pass it to the end of the job execution,
    # as part of the JOB_EXIT_STATUS variable.
    #
    # The admin/run-acceptance-tests will provision a flocker cluster of
    # several nodes. These nodes will install the flocker packages (RPM/DEB)
    # during the provisioning process by that tool. These packages are fetched
    # from a repository on the network through a common apt-get/yum install.
    # The jenkins slave will be the repository host containing those packages
    # which are made available through a webserver running on port 80.
    # We pass the URL of our Jenkins Slave to the acceptance test nodes
    # through the --build-server parameter below.
    #
    EXTERNAL_IP=$(\
        curl \
            --silent \
            --header "Metadata-Flavor: Google" \
            http://metadata/computeMetadata/v1/instance/network-interfaces/0/access-configs/0/external-ip \
    )
    BUILD_SERVER="http://${EXTERNAL_IP}/${BUILD_TAG}/"
    ${venv}/bin/python admin/run-acceptance-tests \
    --distribution ${DISTRIBUTION_NAME} \
    --provider ${ACCEPTANCE_TEST_PROVIDER} \
    --dataset-backend ${ACCEPTANCE_TEST_PROVIDER} \
    --branch ${TRIGGERED_BRANCH} \
    --build-server ${BUILD_SERVER} \
    --config-file /tmp/acceptance.yaml \
    -- --reporter=subunit ${ACCEPTANCE_TEST_MODULE} 2>&1 | tee trial.log
    JOB_EXIT_STATUS="$( updateExitStatus $? )"

  run_acceptance_loopback_tests: &run_acceptance_loopback_tests |
    # We gather the return code but make sure we come out of these tests with 0
    # we store that code and pass it to the end of the job execution,
    # as part of the JOB_EXIT_STATUS variable.
    #
    # The admin/run-acceptance-tests will provision a flocker cluster with a
    # single node since the loopback backend doesn't support moving data across
    # hosts.
    EXTERNAL_IP=$(\
        curl \
            --silent \
            --header "Metadata-Flavor: Google" \
            http://metadata/computeMetadata/v1/instance/network-interfaces/0/access-configs/0/external-ip \
    )
    BUILD_SERVER="http://${EXTERNAL_IP}/${BUILD_TAG}/"
    ${venv}/bin/python admin/run-acceptance-tests \
    --distribution ${DISTRIBUTION_NAME} --number-of-nodes 1 \
    --provider ${ACCEPTANCE_TEST_PROVIDER} --dataset-backend loopback \
    --branch ${TRIGGERED_BRANCH} \
    --build-server $BUILD_SERVER \
    --config-file /tmp/acceptance.yaml \
    -- --reporter=subunit ${ACCEPTANCE_TEST_MODULE} 2>&1 | tee trial.log
    JOB_EXIT_STATUS="$( updateExitStatus $? )"

  run_client_tests: &run_client_tests |
    # We gather the return code but make sure we come out of these tests with 0
    # we store that code and pass it to the end of the job execution,
    # as part of the JOB_EXIT_STATUS variable.
    EXTERNAL_IP=$(\
        curl \
            --silent \
            --header "Metadata-Flavor: Google" \
            http://metadata/computeMetadata/v1/instance/network-interfaces/0/access-configs/0/external-ip \
    )
    BUILD_SERVER="http://${EXTERNAL_IP}/${BUILD_TAG}/"
    ${venv}/bin/python admin/run-client-tests \
    --distribution ${DISTRIBUTION_NAME} \
    --branch ${TRIGGERED_BRANCH} \
    --build-server $BUILD_SERVER
    JOB_EXIT_STATUS="$( updateExitStatus $? )"

  disable_selinux: &disable_selinux |
    sudo /usr/sbin/setenforce 0

  check_version: &check_version |
    export FLOCKER_VERSION=$(${venv}/bin/python setup.py --version)

  build_sdist: &build_sdist  |
    # package the goodies
    ${venv}/bin/python setup.py sdist

  build_package: &build_package  |
    # Build an RPM / DEB package using docker.
    # The packages are served by a local nginx server.
    REPO_BASE=/var/www/html/${BUILD_TAG}
    REPO_PATH=${REPO_BASE}/results/omnibus/${TRIGGERED_BRANCH}/${DISTRIBUTION_NAME}
    # Export for subsequent functions that perform operations on the REPO_BASE
    # and REPO_PATH.
    export REPO_BASE REPO_PATH
    sudo mkdir -p ${REPO_PATH}
    ${venv}/bin/python admin/build-package \
    --destination-path ${REPO_PATH} \
    --distribution ${DISTRIBUTION_NAME_PACKAGE:-$DISTRIBUTION_NAME} \
    /flocker/dist/Flocker-${FLOCKER_VERSION}.tar.gz

  build_repo_metadata: &build_repo_metadata |
    # the acceptance tests look for a package in a yum repository,
    # we provide one by starting a webserver and pointing the tests
    # to look over there
    cd ${REPO_PATH}
    distribution="${DISTRIBUTION_NAME_PACKAGE:-$DISTRIBUTION_NAME}"
    # create a repo on either centos or ubuntu
    case "${distribution}" in
        ubuntu*)
            sudo sh -c 'dpkg-scanpackages --multiversion . | gzip > Packages.gz'
            ;;
        centos*)
            sudo createrepo .
            ;;
        *)
            echo "ERROR: Unsupported distribution '${distribution}'." >&2
            exit 1
            ;;
    esac
    cd -

  clean_packages: &clean_packages |
    # Delete the repo files we created
    sudo rm -rf $REPO_BASE

  exit_with_return_code_from_test: &exit_with_return_code_from_test |
    # this is where we make sure we exit with the correct return code
    # from the tests we executed above.
    exit ${JOB_EXIT_STATUS}

  push_image_to_dockerhub: &push_image_to_dockerhub |
    # the /tmp/dockerhub_creds is copied from the Jenkins Master on
    # /etc/slave_config to the slave during the bootstrap process of the slave.
    # This contains the login details for our dockerhub instance, which is
    # deployed as part of our caching platform.
    #
    export D_USER=$( cat /tmp/dockerhub_creds | cut -f 1 -d ":" )
    export D_PASSWORD=$( cat /tmp/dockerhub_creds | cut -f 2 -d ":" )
    export D_EMAIL=$( cat /tmp/dockerhub_creds | cut -f 3 -d ":" )
    docker login -u ${D_USER} -p ${D_PASSWORD} -e ${D_EMAIL}
    echo y | docker push ${DOCKER_IMAGE}

  build_docker_image: &build_docker_image |
    # we want to make sure we are fetching the latest OS updates every time
    # so we build the docker image using --no-cache, this way apt-get updates
    # are actually executed.
    # See: https://github.com/docker/docker/issues/3313
    docker build --no-cache -t $DOCKER_IMAGE .

  build_docker_image_flocker: &build_docker_image_flocker |
    # Build Flocker Docker image
    BUILD_SERVER_IP="$(wget -qO- http://instance-data/latest/meta-data/public-ipv4)"
    REPOSITORY_PATH="${BUILD_TAG}/results/omnibus/${TRIGGERED_BRANCH}/${DISTRIBUTION_NAME}"
    docker build \
        --rm \
        --tag "${DOCKER_IMAGE}" \
        --label "FLOCKER_VERSION=${FLOCKER_VERSION}" \
        --label "GIT_COMMIT=${GIT_COMMIT}" \
        --label "TRIGGERED_BRANCH=${TRIGGERED_BRANCH}" \
        --label "BUILD_SERVER_IP=${BUILD_SERVER_IP}" \
        --build-arg "FLOCKER_REPOSITORY=http://${BUILD_SERVER_IP}/${REPOSITORY_PATH}" \
        dockerfiles/dataset
    JOB_EXIT_STATUS="$( updateExitStatus $? )"


  build_docker_image_flocker_control: &build_docker_image_flocker_control |
    # Build Flocker-control Docker image
    BUILD_SERVER_IP="$(wget -qO- http://instance-data/latest/meta-data/public-ipv4)"
    REPOSITORY_PATH="${BUILD_TAG}/results/omnibus/${TRIGGERED_BRANCH}/${DISTRIBUTION_NAME}"
    docker build \
        --rm \
        --tag "${DOCKER_IMAGE}" \
        --label "FLOCKER_VERSION=${FLOCKER_VERSION}" \
        --label "GIT_COMMIT=${GIT_COMMIT}" \
        --label "TRIGGERED_BRANCH=${TRIGGERED_BRANCH}" \
        --label "BUILD_SERVER_IP=${BUILD_SERVER_IP}" \
        --build-arg "FLOCKER_REPOSITORY=http://${BUILD_SERVER_IP}/${REPOSITORY_PATH}" \
        dockerfiles/control
    JOB_EXIT_STATUS="$( updateExitStatus $? )"

  build_docker_image_flocker_docker_plugin: &build_docker_image_flocker_docker_plugin |
    # Build Flocker-docker-plugin Docker image
    BUILD_SERVER_IP="$(wget -qO- http://instance-data/latest/meta-data/public-ipv4)"
    REPOSITORY_PATH="${BUILD_TAG}/results/omnibus/${TRIGGERED_BRANCH}/${DISTRIBUTION_NAME}"
    docker build \
        --rm \
        --tag "${DOCKER_IMAGE}" \
        --label "FLOCKER_VERSION=${FLOCKER_VERSION}" \
        --label "GIT_COMMIT=${GIT_COMMIT}" \
        --label "TRIGGERED_BRANCH=${TRIGGERED_BRANCH}" \
        --label "BUILD_SERVER_IP=${BUILD_SERVER_IP}" \
        --build-arg "FLOCKER_REPOSITORY=http://${BUILD_SERVER_IP}/${REPOSITORY_PATH}" \
        dockerfiles/docker-plugin
    JOB_EXIT_STATUS="$( updateExitStatus $? )"

  # These are the docker images we will be using during our tests.
  # We build them every 24 hours, making sure we have the latest OS updates
  # installed on those images.
  # By doing this we speed up the bootstrapping of our client/acceptance tests.
  #
  build_dockerfile_centos7: &build_dockerfile_centos7 |
    # don't waste time installing ruby or fpm, use an image containing fpm
    # https://github.com/alanfranz/fpm-within-docker
    echo "FROM alanfranz/fwd-centos-7:latest" > Dockerfile
    echo "MAINTAINER ClusterHQ <contact@clusterhq.com>" >> Dockerfile
    echo "# URLGRABBER_DEBUG=1 to log low-level network info \
          - see FLOC-2640" >> Dockerfile
    echo "RUN env URLGRABBER_DEBUG=1 yum groupinstall \
          --assumeyes 'Development Tools'" >> Dockerfile
    echo "RUN env URLGRABBER_DEBUG=1 yum install \
          --assumeyes epel-release" >> Dockerfile
    echo "RUN env URLGRABBER_DEBUG=1 yum install --assumeyes \
          git ruby-devel python-devel libffi-devel openssl-devel enchant-devel \
          rpmlint" >> Dockerfile
    echo "RUN env URLGRABBER_DEBUG=1 yum update --assumeyes" >> Dockerfile
    echo "ADD https://bootstrap.pypa.io/get-pip.py /tmp/" >> Dockerfile
    echo 'RUN ["python", "/tmp/get-pip.py", "pip==8.1.2", "setuptools==23.0.0"]' >> Dockerfile

  build_dockerfile_ubuntu_trusty: &build_dockerfile_ubuntu_trusty |
    # don't waste time installing ruby or fpm, use an image containing fpm
    # https://github.com/alanfranz/fpm-within-docker
    echo "FROM alanfranz/fwd-ubuntu-trusty:latest" > Dockerfile
    echo "MAINTAINER ClusterHQ <contact@clusterhq.com>" >> Dockerfile
    echo "RUN apt-get update" >> Dockerfile
    echo "RUN apt-get install --no-install-recommends -y git ruby-dev \
          libffi-dev libssl-dev libenchant-dev build-essential \
          python2.7-dev lintian python" >> Dockerfile
    echo "ADD https://bootstrap.pypa.io/get-pip.py /tmp/" >> Dockerfile
    echo 'RUN ["python", "/tmp/get-pip.py", "pip==8.1.2", "setuptools==23.0.0"]' >> Dockerfile

  build_dockerfile_ubuntu_xenial: &build_dockerfile_ubuntu_xenial |
    # don't waste time installing ruby or fpm, use an image containing fpm
    # https://github.com/alanfranz/fpm-within-docker
    echo "FROM alanfranz/fwd-ubuntu-xenial:latest" > Dockerfile
    echo "MAINTAINER ClusterHQ <contact@clusterhq.com>" >> Dockerfile
    echo "RUN apt-get update" >> Dockerfile
    echo "RUN apt-get install --no-install-recommends -y \
          git ruby-dev libffi-dev libssl-dev libenchant-dev build-essential \
          python2.7-dev lintian python" >> Dockerfile
    echo "ADD https://bootstrap.pypa.io/get-pip.py /tmp/" >> Dockerfile
    echo 'RUN ["python", "/tmp/get-pip.py", "pip==8.1.2", "setuptools==23.0.0"]' >> Dockerfile

  do_not_abort_on_errors: &do_not_abort_on_errors |
    # make sure we don't abort the job on the first error we find.
    #
    # jenkins will execute our shellscript with -e, which will cause the
    # script to terminate at the first error and mark the job as failed.
    # This is fine for the majority of the build cases, but in some situations
    # we don't want to terminate the job straight away. For example, a job
    # which generates a new Virtual Machine where the tests are executed.
    # With '-e' defined, jenkins would abort the job and leave an orphan VM
    # behind.
    # To avoid it, we set '+e' on this shell.
    set +e

  cleanup_cloud_resources: &cleanup_cloud_resources |
    # Cleanup leaked or stale cloud instances and volumes.
    ${venv}/bin/python setup.py --version
    ${venv}/bin/python admin/cleanup_cloud_resources \
    --config-file /tmp/acceptance.yaml \
    -- 1>cleanup_cloud_resources.stdout 2>cleanup_cloud_resources.stderr

  source_git_commit: &source_git_commit |
    # we use a script 'git-commit.sh' to pass any the git commit sha1
    # to our vagrant machine. This file is copied and sourced as part of our
    # build.sh run inside the virtual machine.
    chmod 755 git-commit.sh
    . git-commit.sh

  set_home_variable_on_mesos: &set_home_variable_on_mesos |
    # mesos is not setting HOME, so we set it here.
    # it needs to be set to /root, so that we can re-use the existing
    # vagrant base images which live under /root/.vagrant.d
    export HOME=/root

  # this is a wrapper that we can use for building a script that will be
  # populated with different cli actions.
  # we copy the resulting build.sh file to the vagrant box for execution.
  begin_build_sh_EOF: &begin_build_sh_EOF cat <<'EOF_BUILD_SH' > build.sh

  end_build_sh_EOF: &end_build_sh_EOF |
     EOF_BUILD_SH
     chmod 755 build.sh

  run_build_sh_script_on_vagrant_box: &run_build_sh_script_on_vagrant_box |
    # copy project files to the vagrant box
    vagrant ssh-config > ssh-config
    rsync -ave 'ssh -F ssh-config' . default:.

    # this sets some variables used by the tests, since the tests run inside
    # virtualbox we store them to a file and copy them to the vagrant box.
    echo "export GIT_COMMIT=${GIT_COMMIT}" > git-commit.sh
    for item in /tmp/pip.sh build.sh git-commit.sh
    do
      vagrant scp ${item} default:${item}
      vagrant ssh -c "chmod 755 ${item}"
    done

    # make sure we don't abort on the first error
    set +e
    # run the build.sh script inside our vagrant box
    VAGRANT_LOG=info vagrant ssh -c 'bash build.sh' || abort_build

    # this removes the secrets files we used during provisioning
    for item in "/tmp/pip.sh build.sh git-commit.sh"
    do
      vagrant ssh -c "rm -f ${item}"
    done

#-----------------------------------------------------------------------------#
# Job Definitions below this point
#-----------------------------------------------------------------------------#
# Job Types:
#
# * run_trial
# * run_trial_for_storage_driver (ebs/cinder)
# * run_acceptance (tests)
# * cronly_jobs (builds docker images every 24 hours)
#
# Toggles:
#   * archive_artifacts: ( define if there are files to be archived)
#   * coverage_report: ( enable if this job produces a coverage report file)
#   * clean_repo: (enable if we need to clean old files owned by root)
#

# run_trial_modules contains a list of all the modules we want to execute
# through trial.
run_trial_modules: &run_trial_modules
  - admin
  - benchmark
<<<<<<< HEAD
  - flocker.acceptance.test
  - flocker.apiclient
  - flocker.ca.functional
  - flocker.ca.test
  - flocker.cli
  - flocker.common
  - flocker.control
  - flocker.docs
  - flocker.dockerplugin
  - flocker.node.test
  - flocker.node.functional.test_script
  - flocker.provision
  - flocker.restapi
  - flocker.test
  - flocker.testtools
=======
  - flocker
>>>>>>> 98f334d0
run_trial_as_root_modules: &run_trial_as_root_modules
  # journald access requires root
  - flocker.common.functional
  # flocker.volume needs to run as root due to ZFS calls
  # so we run it as part of the run_trial_on_<Cloud>_<OS>_as_root jobs
  - flocker.volume
  # flocker.node.agent needs to run as root due to mounting filesystems
  - flocker.node.agents
run_trial_functional_agent_modules: &run_trial_functional_agent_modules
  # The modules have appropriate skips so only EBS tests run on EBS environment,
  # etc.
  - flocker.node.agents.functional

# run_trial_cli contains a list of all the CLI yaml anchors we want to
# execute as part of our run_trial_tasks
run_trial_cli: &run_trial_cli [
  *hashbang,
  *add_shell_functions,
  *cleanup,
  *setup_venv,
  *setup_flocker_modules,
  *setup_coverage,
  *run_trial_with_coverage,
  *run_coverage,
  *convert_results_to_junit ]

run_trial_cli_as_root: &run_trial_cli_as_root [
  *hashbang,
  *add_shell_functions,
  *cleanup,
  *setup_venv,
  *setup_flocker_modules,
  *setup_coverage,
  *run_trial_with_coverage_as_root,
  *run_coverage,
  *convert_results_to_junit ]

# When we have acceptance tests that run quickly enough (as they do on loopback)
# we just run them all in one builder:
run_full_acceptance_modules: &run_full_acceptance_modules
  - flocker.acceptance

# flocker.node.functional is hanging, so we don't run it
job_type:
  run_trial:
    # http://build.clusterhq.com/builders/flocker-centos-7
    run_trial_on_AWS_CentOS_7:
      on_nodes_with_labels: 'aws-centos-7-SELinux-T2Medium'
      with_modules: *run_trial_modules
      with_steps:
        - { type: 'shell', cli: *run_trial_cli }
      archive_artifacts: *flocker_artifacts
      publish_test_results: true
      coverage_report: true
      clean_repo: true
      timeout: 30
      directories_to_delete: *run_trial_directories_to_delete

    run_trial_on_AWS_CentOS_7_as_root:
      on_nodes_with_labels: 'aws-centos-7-SELinux-T2Medium'
      with_modules: *run_trial_as_root_modules
      with_steps:
        - { type: 'shell', cli: *run_trial_cli_as_root }
      archive_artifacts: *flocker_artifacts
      publish_test_results: true
      coverage_report: true
      clean_repo: true
      timeout: 30
      directories_to_delete: *run_trial_directories_to_delete

    # Ubuntu 14.04 non-root tests are run on Travis-CI container infrastructure.
    # See .travis.yml

    run_trial_on_AWS_Ubuntu_Trusty_as_root:
      on_nodes_with_labels: 'aws-ubuntu-trusty-T2Medium'
      with_modules: *run_trial_as_root_modules
      with_steps:
        - { type: 'shell', cli: *run_trial_cli_as_root }
      archive_artifacts: *flocker_artifacts
      publish_test_results: true
      coverage_report: true
      clean_repo: true
      timeout: 30
      directories_to_delete: *run_trial_directories_to_delete

    run_trial_on_AWS_Ubuntu_Xenial:
      on_nodes_with_labels: 'aws-ubuntu-xenial-T2Medium'
      with_modules: *run_trial_modules
      with_steps:
        - { type: 'shell', cli: *run_trial_cli }
      archive_artifacts: *flocker_artifacts
      publish_test_results: true
      coverage_report: true
      clean_repo: true
      timeout: 30
      directories_to_delete: *run_trial_directories_to_delete

    run_trial_on_AWS_Ubuntu_Xenial_as_root:
      on_nodes_with_labels: 'aws-ubuntu-xenial-T2Medium'
      with_modules: *run_trial_as_root_modules
      with_steps:
        - { type: 'shell', cli: *run_trial_cli_as_root }
      archive_artifacts: *flocker_artifacts
      publish_test_results: true
      coverage_report: true
      clean_repo: true
      timeout: 30
      directories_to_delete: *run_trial_directories_to_delete

  run_trial_for_storage_driver:
    run_trial_for_ebs_storage_driver_on_CentOS_7:
      on_nodes_with_labels: 'aws-centos-7-SELinux-T2Medium'
      with_modules: *run_trial_functional_agent_modules
      with_steps:
        - { type: 'shell',
            cli: [ *hashbang, *add_shell_functions,
                   *cleanup, *setup_venv, *setup_flocker_modules,
                   *setup_coverage, *setup_aws_env_vars,
                   'export FLOCKER_FUNCTIONAL_TEST=TRUE',
                   *run_trial_for_storage_drivers_with_coverage, *run_coverage,
                   *convert_results_to_junit ]
          }
      archive_artifacts: *flocker_artifacts
      publish_test_results: true
      coverage_report: true
      clean_repo: true
      timeout: 45
      directories_to_delete: *run_trial_directories_to_delete

    run_trial_for_ebs_storage_driver_on_Ubuntu_trusty:
      on_nodes_with_labels: 'aws-ubuntu-trusty-T2Medium'
      with_modules: *run_trial_functional_agent_modules
      with_steps:
        - { type: 'shell',
            cli: [ *hashbang, *add_shell_functions,
                   *cleanup, *setup_venv, *setup_flocker_modules,
                   *setup_coverage, *setup_aws_env_vars,
                   'export FLOCKER_FUNCTIONAL_TEST=TRUE',
                   *run_trial_for_storage_drivers_with_coverage, *run_coverage,
                   *convert_results_to_junit ]
          }
      archive_artifacts: *flocker_artifacts
      publish_test_results: true
      coverage_report: true
      clean_repo: true
      timeout: 45
      directories_to_delete: *run_trial_directories_to_delete

    run_trial_for_ebs_storage_driver_on_Ubuntu_xenial:
      on_nodes_with_labels: 'aws-ubuntu-xenial-T2Medium'
      with_modules: *run_trial_functional_agent_modules
      with_steps:
        - { type: 'shell',
            cli: [ *hashbang, *add_shell_functions,
                   *cleanup, *setup_venv, *setup_flocker_modules,
                   *setup_coverage, *setup_aws_env_vars,
                   'export FLOCKER_FUNCTIONAL_TEST=TRUE',
                   *run_trial_for_storage_drivers_with_coverage, *run_coverage,
                   *convert_results_to_junit ]
          }
      archive_artifacts: *flocker_artifacts
      publish_test_results: true
      coverage_report: true
      clean_repo: true
      timeout: 45
      directories_to_delete: *run_trial_directories_to_delete

    run_trial_for_cinder_storage_driver_on_CentOS_7:
      on_nodes_with_labels: 'rackspace-jenkins-slave-centos7-selinux-standard-4-dfw'
      with_modules: *run_trial_functional_agent_modules
      with_steps:
        - { type: 'shell',
            cli: [ *hashbang, *add_shell_functions,
                   *cleanup, *setup_venv, *setup_flocker_modules,
                   *setup_coverage, *setup_rackspace_env_vars,
                   'export FLOCKER_FUNCTIONAL_TEST=TRUE',
                   *run_trial_for_storage_drivers_with_coverage, *run_coverage,
                   *convert_results_to_junit ]
          }
      archive_artifacts: *flocker_artifacts
      publish_test_results: true
      coverage_report: true
      clean_repo: true
      # Give this job a slightly longer timeout because it has to interact with
      # the cloud-supplied Cinder which can be a bit sluggish even in the best
      # of times.
      timeout: 90
      directories_to_delete: *run_trial_directories_to_delete

    run_trial_for_cinder_storage_driver_on_Ubuntu_trusty:
      on_nodes_with_labels: 'rackspace-jenkins-slave-ubuntu14-standard-4-dfw'
      with_modules: *run_trial_functional_agent_modules
      with_steps:
        - { type: 'shell',
            cli: [ *hashbang, *add_shell_functions,
                   *cleanup, *setup_venv, *setup_flocker_modules,
                   *setup_coverage, *setup_rackspace_env_vars,
                   'export FLOCKER_FUNCTIONAL_TEST=TRUE',
                   *run_trial_for_storage_drivers_with_coverage, *run_coverage,
                   *convert_results_to_junit ]
          }
      archive_artifacts: *flocker_artifacts
      publish_test_results: true
      coverage_report: true
      clean_repo: true
      # Reasoning for run_trial_for_cinder_storage_driver_on_CentOS_7's timeout
      # applies here as well.
      timeout: 90
      directories_to_delete: *run_trial_directories_to_delete

    run_trial_for_cinder_storage_driver_on_Ubuntu_xenial:
      on_nodes_with_labels: 'rackspace-jenkins-slave-ubuntu16-standard-4-dfw'
      with_modules: *run_trial_functional_agent_modules
      with_steps:
        - { type: 'shell',
            cli: [ *hashbang, *add_shell_functions,
                   *cleanup, *setup_venv, *setup_flocker_modules,
                   *setup_coverage, *setup_rackspace_env_vars,
                   'export FLOCKER_FUNCTIONAL_TEST=TRUE',
                   *run_trial_for_storage_drivers_with_coverage, *run_coverage,
                   *convert_results_to_junit ]
          }
      archive_artifacts: *flocker_artifacts
      publish_test_results: true
      coverage_report: true
      clean_repo: true
      # Reasoning for run_trial_for_cinder_storage_driver_on_CentOS_7's timeout
      # applies here as well.
      timeout: 90
      directories_to_delete: *run_trial_directories_to_delete

  # http://build.clusterhq.com/builders/flocker%2Facceptance%2Faws%2Fcentos-7%2Faws
  run_acceptance:
    run_acceptance_loopback_on_AWS_CentOS_7_for:
      # flocker.provision is responsible for creating the test nodes on
      # so we can actually run run-acceptance-tests from GCE
      on_nodes_with_labels: 'gce-ubuntu16'
      with_modules: *run_full_acceptance_modules
      with_steps:
        - { type: 'shell',
            cli: [ *hashbang, *add_shell_functions,
                   *cleanup, *setup_venv, *setup_flocker_modules,
                   'export DISTRIBUTION_NAME=centos-7',
                   *check_version,
                   *build_sdist, *build_package,
                   *build_repo_metadata,
                   *setup_authentication,
                   'export ACCEPTANCE_TEST_MODULE=${MODULE}',
                   'export ACCEPTANCE_TEST_PROVIDER=aws',
                   *run_acceptance_loopback_tests,
                   *convert_results_to_junit,
                   *clean_packages,
                   *exit_with_return_code_from_test ]
          }
      clean_repo: true
      archive_artifacts: *acceptance_tests_artifacts
      publish_test_results: true
      timeout: 45
      directories_to_delete: *run_acceptance_directories_to_delete

    run_acceptance_loopback_on_AWS_RHEL_7_for:
      # flocker.provision is responsible for creating the test nodes on
      # so we can actually run run-acceptance-tests from GCE
      on_nodes_with_labels: 'gce-ubuntu16'
      with_modules: *run_full_acceptance_modules
      with_steps:
        - { type: 'shell',
            cli: [ *hashbang, *add_shell_functions,
                   *cleanup, *setup_venv, *setup_flocker_modules,
                   # For RHEL7 we build Centos-7 packages but put them in a repo
                   # named RHEL7.
                   # XXX We should have a way to build RHEL7 packages.
                   'export DISTRIBUTION_NAME=rhel-7',
                   'export DISTRIBUTION_NAME_PACKAGE=centos-7',
                   *check_version,
                   *build_sdist, *build_package,
                   *build_repo_metadata,
                   *setup_authentication,
                   'export ACCEPTANCE_TEST_MODULE=${MODULE}',
                   'export ACCEPTANCE_TEST_PROVIDER=aws',
                   *run_acceptance_loopback_tests,
                   *convert_results_to_junit,
                   *clean_packages,
                   *exit_with_return_code_from_test ]
          }
      clean_repo: true
      archive_artifacts: *acceptance_tests_artifacts
      publish_test_results: true
      timeout: 45
      directories_to_delete: *run_acceptance_directories_to_delete

    run_acceptance_loopback_on_AWS_Ubuntu_Trusty_for:
      # flocker.provision is responsible for creating the test nodes on
      # so we can actually run run-acceptance-tests from GCE
      on_nodes_with_labels: 'gce-ubuntu16'
      with_modules: *run_full_acceptance_modules
      with_steps:
        - { type: 'shell',
            cli: [ *hashbang, *add_shell_functions,
                   *cleanup, *setup_venv, *setup_flocker_modules,
                   *check_version,
                   'export DISTRIBUTION_NAME=ubuntu-14.04',
                   *build_sdist, *build_package,
                   *build_repo_metadata,
                   *setup_authentication,
                   'export ACCEPTANCE_TEST_MODULE=${MODULE}',
                   'export ACCEPTANCE_TEST_PROVIDER=aws',
                   *run_acceptance_loopback_tests,
                   *convert_results_to_junit,
                   *clean_packages,
                   *exit_with_return_code_from_test ]
          }
      clean_repo: true
      archive_artifacts: *acceptance_tests_artifacts_ubuntu_special_case
      publish_test_results: true
      timeout: 45
      directories_to_delete: *run_acceptance_directories_to_delete

    run_acceptance_loopback_on_AWS_Ubuntu_Xenial_for:
      # flocker.provision is responsible for creating the test nodes on
      # so we can actually run run-acceptance-tests from GCE
      on_nodes_with_labels: 'gce-ubuntu16'
      with_modules: *run_full_acceptance_modules
      with_steps:
        - { type: 'shell',
            cli: [ *hashbang, *add_shell_functions,
                   *cleanup, *setup_venv, *setup_flocker_modules,
                   *check_version,
                   'export DISTRIBUTION_NAME=ubuntu-16.04',
                   *build_sdist, *build_package,
                   *build_repo_metadata,
                   *setup_authentication,
                   'export ACCEPTANCE_TEST_MODULE=${MODULE}',
                   'export ACCEPTANCE_TEST_PROVIDER=aws',
                   *run_acceptance_loopback_tests,
                   *convert_results_to_junit,
                   *clean_packages,
                   *exit_with_return_code_from_test ]
          }
      clean_repo: true
      archive_artifacts: *acceptance_tests_artifacts_ubuntu_special_case
      publish_test_results: true
      timeout: 45
      directories_to_delete: *run_acceptance_directories_to_delete

  run_client:
    run_client_installation_on_Ubuntu_Trusty:
      # flocker.provision is responsible for creating the test nodes on
      # so we can actually run run-acceptance-tests from GCE
      on_nodes_with_labels: 'gce-ubuntu16'
      with_steps:
        - { type: 'shell',
            cli: [ *hashbang, *add_shell_functions,
                   *cleanup, *setup_venv, *setup_flocker_modules,
                   'export DISTRIBUTION_NAME=ubuntu-14.04',
                   *check_version,
                   *build_sdist, *build_package,
                   *build_repo_metadata,
                   *run_client_tests,
                   *clean_packages,
                   *exit_with_return_code_from_test ]
          }
      clean_repo: true
      timeout: 30
      directories_to_delete: *run_acceptance_directories_to_delete

    run_client_installation_on_Ubuntu_Xenial:
      # flocker.provision is responsible for creating the test nodes on
      # so we can actually run run-acceptance-tests from GCE
      on_nodes_with_labels: 'gce-ubuntu16'
      with_steps:
        - { type: 'shell',
            cli: [ *hashbang, *add_shell_functions,
                   *cleanup, *setup_venv, *setup_flocker_modules,
                   'export DISTRIBUTION_NAME=ubuntu-16.04',
                   *check_version,
                   *build_sdist, *build_package,
                   *build_repo_metadata,
                   *run_client_tests,
                   *clean_packages,
                   *exit_with_return_code_from_test ]
          }
      clean_repo: true
      timeout: 30
      directories_to_delete: *run_acceptance_directories_to_delete

  run_docker_build:
    run_docker_build_on_Ubuntu_Xenial:
      on_nodes_with_labels: 'aws-ubuntu-xenial-T2Medium'
      with_steps:
        - { type: 'shell',
            cli: [ *hashbang, *add_shell_functions,
                   *cleanup, *setup_venv, *setup_flocker_modules,
                   'export DISTRIBUTION_NAME=ubuntu-16.04',
                   *check_version,
                   *build_sdist, *build_package,
                   *build_repo_metadata,
                   'export DOCKER_IMAGE=clusterhqci/flocker-dataset-agent:${GIT_COMMIT}',
                   *build_docker_image_flocker,
                   *push_image_to_dockerhub,
                   'export DOCKER_IMAGE=clusterhqci/flocker-control:${GIT_COMMIT}',
                   *build_docker_image_flocker_control,
                   *push_image_to_dockerhub,
                   'export DOCKER_IMAGE=clusterhqci/flocker-docker-plugin:${GIT_COMMIT}',
                   *build_docker_image_flocker_docker_plugin,
                   *push_image_to_dockerhub,
                   *clean_packages,
                   *exit_with_return_code_from_test ]
          }
      clean_repo: true
      timeout: 30
      directories_to_delete: *run_acceptance_directories_to_delete

  cronly_jobs:
    run_docker_build_centos7_fpm:
      at: '0 0 * * *'
      on_nodes_with_labels: 'aws-centos-7-SELinux-T2Medium'
      with_steps:
        - { type: 'shell',
            cli: [ *hashbang, *add_shell_functions,
                   'export DOCKER_IMAGE=clusterhqci/fpm-centos-7',
                   *build_dockerfile_centos7,
                   *build_docker_image,
                   *push_image_to_dockerhub ]
          }
      timeout: 30
      directories_to_delete: []
      notify_slack: '#nightly-builds'

    run_docker_build_ubuntu_trusty_fpm:
      at: '0 1 * * *'
      on_nodes_with_labels: 'aws-centos-7-SELinux-T2Medium'
      with_steps:
        - { type: 'shell',
            cli: [ *hashbang, *add_shell_functions,
                   'export DOCKER_IMAGE=clusterhqci/fpm-ubuntu-trusty',
                   *build_dockerfile_ubuntu_trusty,
                   *build_docker_image,
                   *push_image_to_dockerhub ]
          }
      timeout: 30
      directories_to_delete: []

    run_docker_build_ubuntu_xenial_fpm:
      at: '0 3 * * *'
      on_nodes_with_labels: 'aws-centos-7-SELinux-T2Medium'
      with_steps:
        - { type: 'shell',
            cli: [ *hashbang, *add_shell_functions,
                   'export DOCKER_IMAGE=clusterhqci/fpm-ubuntu-xenial',
                   *build_dockerfile_ubuntu_xenial,
                   *build_docker_image,
                   *push_image_to_dockerhub ]
          }
      timeout: 30
      directories_to_delete: []
      notify_slack: '#nightly-builds'

    run_trial_for_gce_storage_driver_on_Ubuntu_trusty:
      at: '0 5 * * *'
      on_nodes_with_labels: 'gce-ubuntu14'
      with_modules: *run_trial_functional_agent_modules
      with_steps:
        - { type: 'shell',
            cli: [ *hashbang, *add_shell_functions,
                   *cleanup, *setup_venv, *setup_flocker_modules,
                   *setup_coverage, *setup_gce_env_vars,
                   'export FLOCKER_FUNCTIONAL_TEST=TRUE',
                   *run_trial_for_storage_drivers_with_coverage, *run_coverage,
                   *convert_results_to_junit ]
          }
      archive_artifacts: *flocker_artifacts
      publish_test_results: true
      coverage_report: true
      clean_repo: true
      timeout: 45
      directories_to_delete: *run_trial_directories_to_delete

    run_trial_for_gce_storage_driver_on_Ubuntu_xenial:
      at: '0 5 * * *'
      on_nodes_with_labels: 'gce-ubuntu16'
      with_modules: *run_trial_functional_agent_modules
      with_steps:
        - { type: 'shell',
            cli: [ *hashbang, *add_shell_functions,
                   *cleanup, *setup_venv, *setup_flocker_modules,
                   *setup_coverage, *setup_gce_env_vars,
                   'export FLOCKER_FUNCTIONAL_TEST=TRUE',
                   *run_trial_for_storage_drivers_with_coverage, *run_coverage,
                   *convert_results_to_junit ]
          }
      archive_artifacts: *flocker_artifacts
      publish_test_results: true
      coverage_report: true
      clean_repo: true
      timeout: 45
      directories_to_delete: *run_trial_directories_to_delete

    run_trial_for_gce_storage_driver_on_CentOS_7:
      at: '0 5 * * *'
      on_nodes_with_labels: 'gce-centos7'
      with_modules: *run_trial_functional_agent_modules
      with_steps:
        - { type: 'shell',
            cli: [ *hashbang, *add_shell_functions,
                   *cleanup, *setup_venv, *setup_flocker_modules,
                   *setup_coverage, *setup_gce_env_vars,
                   'export FLOCKER_FUNCTIONAL_TEST=TRUE',
                   *run_trial_for_storage_drivers_with_coverage, *run_coverage,
                   *convert_results_to_junit ]
          }
      archive_artifacts: *flocker_artifacts
      publish_test_results: true
      coverage_report: true
      clean_repo: true
      timeout: 45
      directories_to_delete: *run_trial_directories_to_delete

    run_acceptance_on_AWS_CentOS_7_with_EBS:
      at: '0 5 * * *'
      # flocker.provision is responsible for creating the test nodes on
      # so we can actually run run-acceptance-tests from GCE
      on_nodes_with_labels: 'gce-ubuntu16'
      with_steps:
        - { type: 'shell',
            cli: [ *hashbang, *add_shell_functions,
                   *cleanup, *setup_venv, *setup_flocker_modules,
                   'export DISTRIBUTION_NAME=centos-7',
                   *check_version,
                   *build_sdist, *build_package,
                   *build_repo_metadata,
                   *setup_authentication,
                   'export ACCEPTANCE_TEST_MODULE=flocker.acceptance',
                   'export ACCEPTANCE_TEST_PROVIDER=aws',
                   *run_acceptance_tests,
                   *convert_results_to_junit,
                   *clean_packages,
                   *exit_with_return_code_from_test ]
          }
      clean_repo: true
      archive_artifacts: *acceptance_tests_artifacts
      publish_test_results: true
      # Give the acceptance test suite a nice long time to run.  Give it even
      # longer on CentOS than Ubuntu because Docker configuration on CentOS
      # causes some things to be particularly slow.  This value is just a guess
      # at what a reasonable upper-bound for the runtime of the suite might be
      # as of Dec 2015.
      timeout: 120
      directories_to_delete: []
      notify_slack: '#nightly-builds'

    run_acceptance_on_AWS_Ubuntu_Trusty_with_EBS:
      at: '0 6 * * *'
      # flocker.provision is responsible for creating the test nodes on
      # so we can actually run run-acceptance-tests from GCE
      on_nodes_with_labels: 'gce-ubuntu16'
      with_steps:
        - { type: 'shell',
            cli: [ *hashbang, *add_shell_functions,
                   *cleanup, *setup_venv, *setup_flocker_modules,
                   *check_version,
                   'export DISTRIBUTION_NAME=ubuntu-14.04',
                   *build_sdist, *build_package,
                   *build_repo_metadata,
                   *setup_authentication,
                   'export ACCEPTANCE_TEST_MODULE=flocker.acceptance',
                   'export ACCEPTANCE_TEST_PROVIDER=aws',
                   *run_acceptance_tests,
                   *convert_results_to_junit,
                   *clean_packages,
                   *exit_with_return_code_from_test ]
          }
      clean_repo: true
      archive_artifacts: *acceptance_tests_artifacts_ubuntu_special_case
      publish_test_results: true
      # Similar to the reasoning for run_acceptance_on_AWS_CentOS_7_with_EBS
      # but slightly shorter since Ubuntu runs the tests faster.
      timeout: 90
      directories_to_delete: []
      notify_slack: '#nightly-builds'

    run_acceptance_on_AWS_Ubuntu_Xenial_with_EBS:
      at: '0 6 * * *'
      # flocker.provision is responsible for creating the test nodes on
      # so we can actually run run-acceptance-tests from GCE
      on_nodes_with_labels: 'gce-ubuntu16'
      with_steps:
        - { type: 'shell',
            cli: [ *hashbang, *add_shell_functions,
                   *cleanup, *setup_venv, *setup_flocker_modules,
                   *check_version,
                   'export DISTRIBUTION_NAME=ubuntu-16.04',
                   *build_sdist, *build_package,
                   *build_repo_metadata,
                   *setup_authentication,
                   'export ACCEPTANCE_TEST_MODULE=flocker.acceptance',
                   'export ACCEPTANCE_TEST_PROVIDER=aws',
                   *run_acceptance_tests,
                   *convert_results_to_junit,
                   *clean_packages,
                   *exit_with_return_code_from_test ]
          }
      clean_repo: true
      archive_artifacts: *acceptance_tests_artifacts_ubuntu_special_case
      publish_test_results: true
      # Similar to the reasoning for run_acceptance_on_AWS_CentOS_7_with_EBS
      # but slightly shorter since Ubuntu runs the tests faster.
      timeout: 90
      directories_to_delete: []
      notify_slack: '#nightly-builds'

    run_acceptance_on_GCE_CentOS_7_with_GCE:
      at: '0 5 * * *'
      # flocker.provision is responsible for creating the test nodes on
      # so we can actually run run-acceptance-tests from GCE
      on_nodes_with_labels: 'gce-ubuntu16'
      with_steps:
        - { type: 'shell',
            cli: [ *hashbang, *add_shell_functions,
                   *cleanup, *setup_venv, *setup_flocker_modules,
                   'export DISTRIBUTION_NAME=centos-7',
                   *check_version,
                   *build_sdist, *build_package,
                   *build_repo_metadata,
                   *setup_authentication,
                   'export ACCEPTANCE_TEST_MODULE=flocker.acceptance',
                   'export ACCEPTANCE_TEST_PROVIDER=gce',
                   *run_acceptance_tests,
                   *convert_results_to_junit,
                   *clean_packages,
                   *exit_with_return_code_from_test ]
          }
      clean_repo: true
      archive_artifacts: *acceptance_tests_artifacts
      publish_test_results: true
      # Reasoning as for run_acceptance_on_AWS_CentOS_7_with_EBS
      timeout: 120
      directories_to_delete: []
      notify_slack: '#nightly-builds'

    run_acceptance_on_GCE_Ubuntu_Trusty_with_GCE:
      at: '0 6 * * *'
      # flocker.provision is responsible for creating the test nodes on
      # so we can actually run run-acceptance-tests from GCE
      on_nodes_with_labels: 'gce-ubuntu16'
      with_steps:
        - { type: 'shell',
            cli: [ *hashbang, *add_shell_functions,
                   *cleanup, *setup_venv, *setup_flocker_modules,
                   *check_version,
                   'export DISTRIBUTION_NAME=ubuntu-14.04',
                   *build_sdist, *build_package,
                   *build_repo_metadata,
                   *setup_authentication,
                   'export ACCEPTANCE_TEST_MODULE=flocker.acceptance',
                   'export ACCEPTANCE_TEST_PROVIDER=gce',
                   *run_acceptance_tests,
                   *convert_results_to_junit,
                   *clean_packages,
                   *exit_with_return_code_from_test ]
          }
      clean_repo: true
      archive_artifacts: *acceptance_tests_artifacts_ubuntu_special_case
      publish_test_results: true
      # Reasoning as for run_acceptance_on_AWS_Ubuntu_Trusty_with_EBS
      timeout: 90
      directories_to_delete: []
      notify_slack: '#nightly-builds'

    run_acceptance_on_GCE_Ubuntu_Xenial_with_GCE:
      at: '0 6 * * *'
      # flocker.provision is responsible for creating the test nodes on
      # so we can actually run run-acceptance-tests from GCE
      on_nodes_with_labels: 'gce-ubuntu16'
      with_steps:
        - { type: 'shell',
            cli: [ *hashbang, *add_shell_functions,
                   *cleanup, *setup_venv, *setup_flocker_modules,
                   *check_version,
                   'export DISTRIBUTION_NAME=ubuntu-16.04',
                   *build_sdist, *build_package,
                   *build_repo_metadata,
                   *setup_authentication,
                   'export ACCEPTANCE_TEST_MODULE=flocker.acceptance',
                   'export ACCEPTANCE_TEST_PROVIDER=gce',
                   *run_acceptance_tests,
                   *convert_results_to_junit,
                   *clean_packages,
                   *exit_with_return_code_from_test ]
          }
      clean_repo: true
      archive_artifacts: *acceptance_tests_artifacts_ubuntu_special_case
      publish_test_results: true
      # Reasoning as for run_acceptance_on_AWS_Ubuntu_Trusty_with_EBS
      timeout: 90
      directories_to_delete: []
      notify_slack: '#nightly-builds'

    run_acceptance_on_Rackspace_CentOS_7_with_Cinder:
      at: '0 5 * * *'
      # flocker.provision is responsible for creating the test nodes on
      # so we can actually run run-acceptance-tests from GCE
      on_nodes_with_labels: 'gce-ubuntu16'
      with_steps:
        - { type: 'shell',
            cli: [ *hashbang, *add_shell_functions,
                   *cleanup, *setup_venv, *setup_flocker_modules,
                   'export DISTRIBUTION_NAME=centos-7',
                   *check_version,
                   *build_sdist, *build_package,
                   *build_repo_metadata,
                   *setup_authentication,
                   'export ACCEPTANCE_TEST_MODULE=flocker.acceptance',
                   'export ACCEPTANCE_TEST_PROVIDER=rackspace',
                   *run_acceptance_tests,
                   *convert_results_to_junit,
                   *clean_packages,
                   *exit_with_return_code_from_test ]
          }
      clean_repo: true
      archive_artifacts: *acceptance_tests_artifacts
      publish_test_results: true
      # Reasoning as for run_acceptance_on_AWS_CentOS_7_with_EBS
      timeout: 120
      directories_to_delete: []
      notify_slack: '#nightly-builds'

    run_acceptance_on_Rackspace_Ubuntu_Trusty_with_Cinder:
      at: '0 6 * * *'
      # flocker.provision is responsible for creating the test nodes on
      # so we can actually run run-acceptance-tests from GCE
      on_nodes_with_labels: 'gce-ubuntu16'
      with_steps:
        - { type: 'shell',
            cli: [ *hashbang, *add_shell_functions,
                   *cleanup, *setup_venv, *setup_flocker_modules,
                   *check_version,
                   'export DISTRIBUTION_NAME=ubuntu-14.04',
                   *build_sdist, *build_package,
                   *build_repo_metadata,
                   *setup_authentication,
                   'export ACCEPTANCE_TEST_MODULE=flocker.acceptance',
                   'export ACCEPTANCE_TEST_PROVIDER=rackspace',
                   *run_acceptance_tests,
                   *convert_results_to_junit,
                   *clean_packages,
                   *exit_with_return_code_from_test ]
          }
      clean_repo: true
      archive_artifacts: *acceptance_tests_artifacts_ubuntu_special_case
      publish_test_results: true
      # Reasoning as for run_acceptance_on_AWS_Ubuntu_Trusty_with_EBS
      timeout: 90
      directories_to_delete: []
      notify_slack: '#nightly-builds'

    run_acceptance_on_Rackspace_Ubuntu_Xenial_with_Cinder:
      at: '0 6 * * *'
      # flocker.provision is responsible for creating the test nodes on
      # so we can actually run run-acceptance-tests from GCE
      on_nodes_with_labels: 'gce-ubuntu16'
      with_steps:
        - { type: 'shell',
            cli: [ *hashbang, *add_shell_functions,
                   *cleanup, *setup_venv, *setup_flocker_modules,
                   *check_version,
                   'export DISTRIBUTION_NAME=ubuntu-16.04',
                   *build_sdist, *build_package,
                   *build_repo_metadata,
                   *setup_authentication,
                   'export ACCEPTANCE_TEST_MODULE=flocker.acceptance',
                   'export ACCEPTANCE_TEST_PROVIDER=rackspace',
                   *run_acceptance_tests,
                   *convert_results_to_junit,
                   *clean_packages,
                   *exit_with_return_code_from_test ]
          }
      clean_repo: true
      archive_artifacts: *acceptance_tests_artifacts_ubuntu_special_case
      publish_test_results: true
      # Reasoning as for run_acceptance_on_AWS_Ubuntu_Trusty_with_EBS
      timeout: 90
      directories_to_delete: []
      notify_slack: '#nightly-builds'

    cleanup_cloud_resources:
      at: '0 8 * * *'
      on_nodes_with_labels: 'aws-ubuntu-trusty-T2Medium'
      with_steps:
        - { type: 'shell',
            cli: [ *hashbang, *add_shell_functions,
                   *cleanup, *setup_venv, *setup_flocker_modules,
                   *cleanup_cloud_resources ]
          }
      timeout: 10
      archive_artifacts: [
          "cleanup_cloud_resources.stdout",
          "cleanup_cloud_resources.stderr"
      ]

    run_admin_test_test_installer:
      at: '0 8 * * *'
      on_nodes_with_labels: 'aws-ubuntu-trusty-T2Medium'
      module: admin.test.test_installer
      with_steps:
        - { type: 'shell',
            cli: [ *hashbang,
                   *add_shell_functions,
                   *cleanup,
                   *setup_venv,
                   *setup_flocker_modules,
                   *setup_coverage,
                   *check_version,
                   *setup_authentication,
                   'export ACCEPTANCE_YAML=/tmp/acceptance.yaml',
                   *run_trial_with_coverage,
                   *run_coverage,
                   *convert_results_to_junit ]
        }
      clean_repo: true
      archive_artifacts: *flocker_artifacts
      publish_test_results: true
      # CloudFormation stack creation takes 5-10 minutes and the test itself
      # may take another 10. Give 30 minutes to be sure.
      timeout: 30
      directories_to_delete: []



#-----------------------------------------------------------------------------#
# View definitions below this point
#-----------------------------------------------------------------------------#

# Use the section below to define multiple 'views/tabs' that appear at the top
# of the jenkins build page for every branch.
# These views allow for filtering of particular jobs according to its type,
# cloud, operating system, ...
#
#
# The views are built from :
# * the dictionary 'key', which is the view name.
# * description, containing a description of the jobs in this view
# * regex, containing a regular expression that is applied to build the view.
#
# the site below can help with regular expressions:
# http://pythex.org/

views:
  trial:
    description: 'All jobs that are executed directly using trial'
    regex: 'run_(?i)trial_.*.*'
  acceptance:
    description: 'All Acceptance jobs'
    regex: 'run_(?i)acceptance_.*.*'
  client:
    description: 'All client installation jobs'
    regex: 'run_(?i)client_.*.*'
  cinder:
    description: 'cinder jobs'
    regex: '.*_(?i)cinder_.*.*'
  ebs:
    description: 'ebs jobs'
    regex: '.*_(?i)ebs_.*.*'
  storage_drivers:
    description: 'All Storage Driver Jobs'
    regex: '.*_(?i)storage_(?i)driver_.*.*'
  on_AWS:
    description: 'All AWS Jobs'
    regex: '(.*_(?i)ebs_.*.*|.*_(?i)aws_.*.*)'
  on_Rackspace:
    description: 'All Rackspace Jobs'
    regex: '(.*_(?i)cinder_.*.*|.*_(?i)rackspace_.*.*)'
  CentOS_7:
    description: 'All CentOS jobs'
    regex: '.*_(?i)centos_.*.*'
  Ubuntu_Trusty_14_04_LTS:
    description: 'All Ubuntu Trusty LTS (14.04) jobs'
    regex: '.*_(?i)trusty_.*.*'
  Ubuntu_Xenial_16_04:
    description: 'All Ubuntu Xenial (16.04) jobs'
    regex: '.*_(?i)xenial_.*.*'
  cron:
    description: 'All Nightly Cron jobs'
    regex: '^_[^_](?i)[a-z]*.*'<|MERGE_RESOLUTION|>--- conflicted
+++ resolved
@@ -731,25 +731,7 @@
 run_trial_modules: &run_trial_modules
   - admin
   - benchmark
-<<<<<<< HEAD
-  - flocker.acceptance.test
-  - flocker.apiclient
-  - flocker.ca.functional
-  - flocker.ca.test
-  - flocker.cli
-  - flocker.common
-  - flocker.control
-  - flocker.docs
-  - flocker.dockerplugin
-  - flocker.node.test
-  - flocker.node.functional.test_script
-  - flocker.provision
-  - flocker.restapi
-  - flocker.test
-  - flocker.testtools
-=======
   - flocker
->>>>>>> 98f334d0
 run_trial_as_root_modules: &run_trial_as_root_modules
   # journald access requires root
   - flocker.common.functional
